--- conflicted
+++ resolved
@@ -35,11 +35,7 @@
 
 setup(
     name="scaffoldmaker",
-<<<<<<< HEAD
-    version="0.14.0",
-=======
     version="0.15.0",
->>>>>>> 5b805e68
     description="Python client for generating anatomical scaffolds using Zinc",
     long_description="\n".join(readme) + source_license,
     long_description_content_type="text/x-rst",
