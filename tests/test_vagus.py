--- conflicted
+++ resolved
@@ -14,10 +14,6 @@
 from scaffoldmaker.utils.zinc_utils import exnode_string_from_nodeset_field_parameters, \
     get_nodeset_path_field_parameters
 
-<<<<<<< HEAD
-from scaffoldmaker.meshtypes.meshtype_3d_vagus1 import MeshType_3d_vagus1
-=======
->>>>>>> 5b805e68
 from scaffoldmaker.meshtypes.meshtype_3d_vagus_box1 import MeshType_3d_vagus_box1
 
 from testutils import assertAlmostEqualList
@@ -26,27 +22,12 @@
 
 class VagusScaffoldTestCase(unittest.TestCase):
 
-<<<<<<< HEAD
-    def test_vagus_box1(self):
-=======
     def test_input_vagus_data(self):
->>>>>>> 5b805e68
         """
         Reading vagus input data
         """
-<<<<<<< HEAD
-        scaffold = MeshType_3d_vagus_box1
-        parameterSetNames = scaffold.getParameterSetNames()
-        self.assertEqual(parameterSetNames, ['Human Trunk 1'])
-        options = scaffold.getDefaultOptions()
-        self.assertEqual(2, len(options))
-
-        data_file = os.path.join(here, "resources", "stitched_vagus_segments.exf")
-        print(data_file)
-=======
 
         data_file = os.path.join(here, "resources", "vagus_data1.exf")
->>>>>>> 5b805e68
 
         context = Context("Test")
         base_region = context.getDefaultRegion()
@@ -56,12 +37,6 @@
         assert(data_region.isValid())
         result = data_region.readFile(data_file)
         assert result == RESULT_OK
-<<<<<<< HEAD
-
-        vagus_data = VagusInputData(data_region)
-        trunk_group_name = vagus_data.get_trunk_group_name()
-        assert trunk_group_name != None
-=======
 
         vagus_data = VagusInputData(data_region)
 
@@ -70,7 +45,6 @@
         orientation_data = vagus_data.get_orientation_data()
         self.assertEqual(len(orientation_data), 1)
         self.assertEqual(len(orientation_data['orientation anterior']), 3)
->>>>>>> 5b805e68
 
         trunk_group_name = vagus_data.get_trunk_group_name()
         self.assertEqual(trunk_group_name, "left vagus X nerve trunk")
@@ -79,12 +53,8 @@
         annotation_term_map = vagus_data.get_annotation_term_map()
         assert trunk_group_name in annotation_term_map
 
-<<<<<<< HEAD
-        #annotationGroups = scaffold.generateBaseMesh(region, options)[0]
-=======
         branch_common_groups = vagus_data.get_branch_common_group_map()
         print(branch_common_groups)
->>>>>>> 5b805e68
 
 
     def test_vagus_box(self):
