import copy
import unittest

from cmlibs.utils.zinc.finiteelement import evaluateFieldNodesetRange, findNodeWithName
from cmlibs.utils.zinc.general import ChangeManager
from cmlibs.zinc.context import Context
from cmlibs.zinc.element import Element
from cmlibs.zinc.field import Field
from cmlibs.zinc.result import RESULT_OK
from scaffoldmaker.annotation.annotationgroup import getAnnotationGroupForTerm
from scaffoldmaker.annotation.esophagus_terms import get_esophagus_term
from scaffoldmaker.annotation.smallintestine_terms import get_smallintestine_term
from scaffoldmaker.annotation.stomach_terms import get_stomach_term
from scaffoldmaker.meshtypes.meshtype_3d_stomach1 import MeshType_3d_stomach1
from scaffoldmaker.utils.meshrefinement import MeshRefinement
from scaffoldmaker.utils.zinc_utils import createFaceMeshGroupExteriorOnFace

from testutils import assertAlmostEqualList


class StomachScaffoldTestCase(unittest.TestCase):

    def test_stomach1(self):
        """
        Test creation of stomach scaffold.
        """
        scaffold = MeshType_3d_stomach1
        parameterSetNames = scaffold.getParameterSetNames()
        self.assertEqual(parameterSetNames, ["Default", "Human 1", "Human 2", "Mouse 1", "Pig 1", "Rat 1", "Material"])
        options = scaffold.getDefaultOptions("Rat 1")
        self.assertEqual(16, len(options))
        self.assertEqual(16, options.get("Number of elements around duodenum"))
        self.assertEqual(6, options.get("Number of elements between cardia and duodenum"))
        self.assertEqual(0.0215, options.get("Wall thickness"))
        self.assertEqual(True, options.get("Limiting ridge"))
        ostiumOptions = options['Gastro-esophagal junction']
        ostiumSettings = ostiumOptions.getScaffoldSettings()
        self.assertEqual(1, ostiumSettings.get("Number of vessels"))
        self.assertEqual(8, ostiumSettings.get("Number of elements around ostium"))
        self.assertEqual(4, ostiumSettings.get("Number of elements through wall"))
        self.assertEqual(5.0, ostiumSettings.get("Ostium diameter"))
        self.assertEqual(5.0, ostiumSettings.get("Ostium length"))
        self.assertEqual(0.5, ostiumSettings.get("Ostium wall thickness"))
        self.assertEqual([0.65, 0.12, 0.18, 0.05], ostiumSettings.get("Ostium wall relative thicknesses"))
        self.assertEqual(2.0, ostiumSettings.get("Vessel inner diameter"))
        self.assertEqual(0.3, ostiumSettings.get("Vessel wall thickness"))
        self.assertEqual([0.65, 0.12, 0.18, 0.05], ostiumSettings.get("Vessel wall relative thicknesses"))
        self.assertEqual(0.0, ostiumSettings.get("Vessel angle 1 degrees"))

        context = Context("Test")
        region = context.getDefaultRegion()
        self.assertTrue(region.isValid())
<<<<<<< HEAD
        annotationGroups = scaffold.generateBaseMesh(region, options)
        self.assertEqual(41, len(annotationGroups))
=======
        annotationGroups = scaffold.generateBaseMesh(region, options)[0]
        self.assertEqual(40, len(annotationGroups))
>>>>>>> b7aa5c66

        fieldmodule = region.getFieldmodule()
        self.assertEqual(RESULT_OK, fieldmodule.defineAllFaces())
        mesh3d = fieldmodule.findMeshByDimension(3)
        self.assertEqual(810, mesh3d.getSize())
        mesh2d = fieldmodule.findMeshByDimension(2)
        self.assertEqual(2695, mesh2d.getSize())
        mesh1d = fieldmodule.findMeshByDimension(1)
        self.assertEqual(2964, mesh1d.getSize())
        nodes = fieldmodule.findNodesetByFieldDomainType(Field.DOMAIN_TYPE_NODES)
        self.assertEqual(1099, nodes.getSize())
        datapoints = fieldmodule.findNodesetByFieldDomainType(Field.DOMAIN_TYPE_DATAPOINTS)
        self.assertEqual(0, datapoints.getSize())

        coordinates = fieldmodule.findFieldByName("coordinates").castFiniteElement()
        self.assertTrue(coordinates.isValid())
        minimums, maximums = evaluateFieldNodesetRange(coordinates, nodes)
        assertAlmostEqualList(self, minimums, [0.475, -0.4440296937068191, -0.37800000000001466], 1.0E-6)
        assertAlmostEqualList(self, maximums, [1.9665783603056544, 0.867, 0.37800000000001466], 1.0E-6)

        stomachCoordinates = fieldmodule.findFieldByName("stomach coordinates").castFiniteElement()
        minimums, maximums = evaluateFieldNodesetRange(stomachCoordinates, nodes)
        assertAlmostEqualList(self, minimums, [0.0, -0.509814453125, -0.509814453125], 1.0E-4)
        assertAlmostEqualList(self, maximums, [2.0, 0.8001543944920241, 0.509814453125], 1.0E-4)

        with ChangeManager(fieldmodule):
            one = fieldmodule.createFieldConstant(1.0)
            faceMeshGroup = createFaceMeshGroupExteriorOnFace(fieldmodule, Element.FACE_TYPE_XI3_1)
            surfaceAreaField = fieldmodule.createFieldMeshIntegral(one, coordinates, faceMeshGroup)
            surfaceAreaField.setNumbersOfPoints(4)
            volumeField = fieldmodule.createFieldMeshIntegral(one, coordinates, mesh3d)
            volumeField.setNumbersOfPoints(3)
        fieldcache = fieldmodule.createFieldcache()
        result, surfaceArea = surfaceAreaField.evaluateReal(fieldcache, 1)
        self.assertEqual(result, RESULT_OK)
        self.assertAlmostEqual(surfaceArea, 4.2162907021158285, delta=1.0E-6)
        result, volume = volumeField.evaluateReal(fieldcache, 1)
        self.assertEqual(result, RESULT_OK)
        self.assertAlmostEqual(volume, 0.05913279323188687, delta=1.0E-6)

        # check some annotationGroups:
        expectedSizes3d = {
            "body of stomach": 248,
            "esophagus": 64,
            "cardia of stomach": 24,
            "fundus of stomach": 282,
            "pyloric antrum": 64,
            "pyloric canal": 64,
            "duodenum": 64,
            "stomach": 810
            }

        for name in expectedSizes3d:
            if name == "duodenum":
                term = get_smallintestine_term(name)
            elif name == "esophagus":
                term = get_esophagus_term(name)
            else:
                term = get_stomach_term(name)
            group = getAnnotationGroupForTerm(annotationGroups, term)
            size = group.getMeshGroup(mesh3d).getSize()
            self.assertEqual(expectedSizes3d[name], size, name)

        # refine 4x4x4 and check result
        # first remove any surface annotation groups as they are re-added by defineFaceAnnotations
        removeAnnotationGroups = []
        for annotationGroup in annotationGroups:
            if (not annotationGroup.hasMeshGroup(mesh3d)) and \
                    (annotationGroup.hasMeshGroup(mesh2d) or annotationGroup.hasMeshGroup(mesh1d)):
                removeAnnotationGroups.append(annotationGroup)

        for annotationGroup in removeAnnotationGroups:
            annotationGroups.remove(annotationGroup)
        self.assertEqual(41, len(annotationGroups))

        refineRegion = region.createRegion()
        refineFieldmodule = refineRegion.getFieldmodule()
        options['Refine number of elements surface'] = 4
        options['Refine number of elements through wall'] = 4
        meshrefinement = MeshRefinement(region, refineRegion, annotationGroups)
        scaffold.refineMesh(meshrefinement, options)
        annotationGroups = meshrefinement.getAnnotationGroups()

        refineFieldmodule.defineAllFaces()
        oldAnnotationGroups = copy.copy(annotationGroups)
        for annotationGroup in annotationGroups:
            annotationGroup.addSubelements()
        scaffold.defineFaceAnnotations(refineRegion, options, annotationGroups)
        for annotation in annotationGroups:
            if annotation not in oldAnnotationGroups:
                annotationGroup.addSubelements()
        self.assertEqual(75, len(annotationGroups))
#
        mesh3d = refineFieldmodule.findMeshByDimension(3)
        self.assertEqual(51840, mesh3d.getSize())
        mesh2d = refineFieldmodule.findMeshByDimension(2)
        self.assertEqual(159760, mesh2d.getSize())
        mesh1d = refineFieldmodule.findMeshByDimension(1)
        self.assertEqual(164016, mesh1d.getSize())
        nodes = refineFieldmodule.findNodesetByFieldDomainType(Field.DOMAIN_TYPE_NODES)
        self.assertEqual(56116, nodes.getSize())
        datapoints = refineFieldmodule.findNodesetByFieldDomainType(Field.DOMAIN_TYPE_DATAPOINTS)
        self.assertEqual(0, datapoints.getSize())

        # check some refined annotationGroups:
        for name in expectedSizes3d:
            if name == "duodenum":
                term = get_smallintestine_term(name)
            elif name == "esophagus":
                term = get_esophagus_term(name)
            else:
                term = get_stomach_term(name)
            group = getAnnotationGroupForTerm(annotationGroups, term)
            size = group.getMeshGroup(mesh3d).getSize()
            self.assertEqual(expectedSizes3d[name]*64, size, name)

        # test finding a marker in refined scaffold
        markerGroup = refineFieldmodule.findFieldByName("marker").castGroup()
        refinedNodes = refineFieldmodule.findNodesetByFieldDomainType(Field.DOMAIN_TYPE_NODES)
        markerNodes = markerGroup.getFieldNodeGroup(refinedNodes).getNodesetGroup()
        self.assertEqual(20, markerNodes.getSize())
        markerName = refineFieldmodule.findFieldByName("marker_name")
        self.assertTrue(markerName.isValid())
        markerLocation = refineFieldmodule.findFieldByName("marker_location")
        self.assertTrue(markerLocation.isValid())
        cache = refineFieldmodule.createFieldcache()
        node = findNodeWithName(markerNodes, markerName,
                                "esophagogastric junction along the lesser curvature on serosa")
        self.assertTrue(node.isValid())
        cache.setNode(node)
        element, xi = markerLocation.evaluateMeshLocation(cache, 3)
        self.assertEqual(3840, element.getIdentifier())
        assertAlmostEqualList(self, xi, [1.0, 0.9996922150576828, 0.786908054385139], 1.0E-06)


if __name__ == "__main__":
    unittest.main()<|MERGE_RESOLUTION|>--- conflicted
+++ resolved
@@ -50,13 +50,8 @@
         context = Context("Test")
         region = context.getDefaultRegion()
         self.assertTrue(region.isValid())
-<<<<<<< HEAD
-        annotationGroups = scaffold.generateBaseMesh(region, options)
+        annotationGroups = scaffold.generateBaseMesh(region, options)[0]
         self.assertEqual(41, len(annotationGroups))
-=======
-        annotationGroups = scaffold.generateBaseMesh(region, options)[0]
-        self.assertEqual(40, len(annotationGroups))
->>>>>>> b7aa5c66
 
         fieldmodule = region.getFieldmodule()
         self.assertEqual(RESULT_OK, fieldmodule.defineAllFaces())
