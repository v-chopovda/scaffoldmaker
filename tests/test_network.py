--- conflicted
+++ resolved
@@ -90,20 +90,12 @@
         networkLayoutScaffoldPackage = settings["Network layout"]
         networkLayoutSettings = networkLayoutScaffoldPackage.getScaffoldSettings()
         self.assertFalse(networkLayoutSettings["Define inner coordinates"])
-<<<<<<< HEAD
-        self.assertEqual(5, len(settings))
-        self.assertEqual(8, settings["Elements count around"])
-        self.assertEqual([0], settings["Annotation elements counts around"])
-        self.assertEqual(4.0, settings["Target element density along longest segment"])
-        settings["Target element density along longest segment"] = 3.4
-=======
         self.assertEqual(6, len(settings))
         self.assertEqual(8, settings["Number of elements around"])
         self.assertEqual([0], settings["Annotation numbers of elements around"])
         self.assertEqual(4.0, settings["Target element density along longest segment"])
         self.assertEqual([0], settings["Annotation numbers of elements along"])
         settings["Target element density along longest segment"] = 3.3
->>>>>>> 5b805e68
         MeshType_2d_tubenetwork1.checkOptions(settings)
 
         context = Context("Test")
@@ -133,9 +125,6 @@
             fieldcache = fieldmodule.createFieldcache()
             result, surfaceArea = surfaceAreaField.evaluateReal(fieldcache, 1)
             self.assertEqual(result, RESULT_OK)
-<<<<<<< HEAD
-            self.assertAlmostEqual(surfaceArea, 1.930453257098265, delta=X_TOL)
-=======
             self.assertAlmostEqual(surfaceArea, 1.9298310795249618, delta=X_TOL)
 
     def test_2d_tube_network_snake(self):
@@ -183,7 +172,6 @@
             self.assertAlmostEqual(min_mag_d2, 0.41678801141467386, delta=X_TOL)
             self.assertAlmostEqual(max_mag_d2, 0.6251820171220115, delta=X_TOL)
             self.assertAlmostEqual(surfaceArea, 3.883499820061501, delta=X_TOL)
->>>>>>> 5b805e68
 
     def test_2d_tube_network_sphere_cube(self):
         """
@@ -738,13 +726,6 @@
         settings = scaffoldPackage.getScaffoldSettings()
         networkLayoutScaffoldPackage = settings["Network layout"]
         networkLayoutSettings = networkLayoutScaffoldPackage.getScaffoldSettings()
-<<<<<<< HEAD
-        self.assertFalse(networkLayoutSettings["Define inner coordinates"])
-        self.assertEqual(5, len(settings))
-        self.assertEqual(8, settings["Elements count around"])
-        self.assertEqual([0], settings["Annotation elements counts around"])
-        self.assertEqual(4.0, settings["Target element density along longest segment"])
-=======
         self.assertTrue(networkLayoutSettings["Define inner coordinates"])
         self.assertEqual(13, len(settings))
         self.assertEqual(8, settings["Number of elements around"])
@@ -761,7 +742,6 @@
         settings["Number of elements through shell"] = 2
         settings["Annotation numbers of elements around"] = [12]
         settings["Core"] = True
->>>>>>> 5b805e68
 
         context = Context("Test")
         region = context.getDefaultRegion()
@@ -823,13 +803,8 @@
         X_TOL = 1.0E-6
 
         minimums, maximums = evaluateFieldNodesetRange(coordinates, nodes)
-<<<<<<< HEAD
-        assertAlmostEqualList(self, minimums, [-0.5664610069377636, -0.5965021612010833, -0.5985868755975444], X_TOL)
-        assertAlmostEqualList(self, maximums, [0.5664609474985409, 0.5965021612010833, 0.5985868966530402], X_TOL)
-=======
         assertAlmostEqualList(self, minimums, [-0.5762017364104554, -0.5965021612011158, -0.5909194631968028], X_TOL)
         assertAlmostEqualList(self, maximums, [0.5762017364104554, 0.5965021612011158, 0.5909194631968027], X_TOL)
->>>>>>> 5b805e68
 
         with ChangeManager(fieldmodule):
             one = fieldmodule.createFieldConstant(1.0)
@@ -846,188 +821,6 @@
             surfaceAreaField.setNumbersOfPoints(4)
             result, surfaceArea = surfaceAreaField.evaluateReal(fieldcache, 1)
             self.assertEqual(result, RESULT_OK)
-<<<<<<< HEAD
-            self.assertAlmostEqual(surfaceArea, 4.045008760308933, delta=X_TOL)
-
-    def test_2d_tube_network_trifurcation(self):
-        """
-        Test 2D tube triifurcation is generated correctly.
-        """
-        scaffoldPackage = ScaffoldPackage(MeshType_2d_tubenetwork1, defaultParameterSetName="Trifurcation")
-        settings = scaffoldPackage.getScaffoldSettings()
-        networkLayoutScaffoldPackage = settings["Network layout"]
-        networkLayoutSettings = networkLayoutScaffoldPackage.getScaffoldSettings()
-        self.assertFalse(networkLayoutSettings["Define inner coordinates"])
-        self.assertEqual(5, len(settings))
-        self.assertEqual(8, settings["Elements count around"])
-        self.assertEqual([0], settings["Annotation elements counts around"])
-        self.assertEqual(4.0, settings["Target element density along longest segment"])
-        MeshType_2d_tubenetwork1.checkOptions(settings)
-
-        context = Context("Test")
-        region = context.getDefaultRegion()
-        self.assertTrue(region.isValid())
-        scaffoldPackage.generate(region)
-
-        fieldmodule = region.getFieldmodule()
-        self.assertEqual(RESULT_OK, fieldmodule.defineAllFaces())
-        mesh2d = fieldmodule.findMeshByDimension(2)
-        self.assertEqual(112, mesh2d.getSize())
-        nodes = fieldmodule.findNodesetByFieldDomainType(Field.DOMAIN_TYPE_NODES)
-        self.assertEqual(126, nodes.getSize())
-        coordinates = fieldmodule.findFieldByName("coordinates").castFiniteElement()
-        self.assertTrue(coordinates.isValid())
-
-        X_TOL = 1.0E-6
-
-        minimums, maximums = evaluateFieldNodesetRange(coordinates, nodes)
-        assertAlmostEqualList(self, minimums, [0.0, -1.0707106781186548, -0.10000000000000002], X_TOL)
-        assertAlmostEqualList(self, maximums, [2.0707106781186546, 1.0707106781186548, 0.1], X_TOL)
-
-        with ChangeManager(fieldmodule):
-            one = fieldmodule.createFieldConstant(1.0)
-            surfaceAreaField = fieldmodule.createFieldMeshIntegral(one, coordinates, mesh2d)
-            surfaceAreaField.setNumbersOfPoints(4)
-            fieldcache = fieldmodule.createFieldcache()
-            result, surfaceArea = surfaceAreaField.evaluateReal(fieldcache, 1)
-            self.assertEqual(result, RESULT_OK)
-            self.assertAlmostEqual(surfaceArea, 2.792300995131311, delta=X_TOL)
-
-    def test_3d_tube_network_bifurcation(self):
-        """
-        Test bifurcation 3-D tube network is generated correctly.
-        """
-        scaffoldPackage = ScaffoldPackage(MeshType_3d_tubenetwork1, defaultParameterSetName="Bifurcation")
-        settings = scaffoldPackage.getScaffoldSettings()
-        networkLayoutScaffoldPackage = settings["Network layout"]
-        networkLayoutSettings = networkLayoutScaffoldPackage.getScaffoldSettings()
-        self.assertTrue(networkLayoutSettings["Define inner coordinates"])
-        self.assertEqual(11, len(settings))
-        self.assertEqual(8, settings["Elements count around"])
-        self.assertEqual(1, settings["Elements count through wall"])
-        self.assertEqual([0], settings["Annotation elements counts around"])
-        self.assertEqual(4.0, settings["Target element density along longest segment"])
-        self.assertFalse(settings["Use linear through wall"])
-        self.assertFalse(settings["Show trim surfaces"])
-        self.assertFalse(settings["Core"])
-        self.assertEqual(4, settings["Number of elements across core major"])
-        self.assertEqual(1, settings["Number of elements across core transition"])
-        self.assertEqual([0], settings["Annotation elements counts across major"])
-
-        context = Context("Test")
-        region = context.getDefaultRegion()
-        self.assertTrue(region.isValid())
-        scaffoldPackage.generate(region)
-
-        fieldmodule = region.getFieldmodule()
-        mesh3d = fieldmodule.findMeshByDimension(3)
-
-        mesh3d = fieldmodule.findMeshByDimension(3)
-        self.assertEqual(8 * 4 * 3, mesh3d.getSize())
-        nodes = fieldmodule.findNodesetByFieldDomainType(Field.DOMAIN_TYPE_NODES)
-        self.assertEqual((8 * 4 * 3 + 3 * 3 + 2) * 2, nodes.getSize())
-        coordinates = fieldmodule.findFieldByName("coordinates").castFiniteElement()
-        self.assertTrue(coordinates.isValid())
-
-        X_TOL = 1.0E-6
-
-        minimums, maximums = evaluateFieldNodesetRange(coordinates, nodes)
-        assertAlmostEqualList(self, minimums, [0.0, -0.5894427190999916, -0.10000000000000002], X_TOL)
-        assertAlmostEqualList(self, maximums, [2.044721359549996, 0.5894427190999916, 0.10000000000000002], X_TOL)
-
-        with ChangeManager(fieldmodule):
-            one = fieldmodule.createFieldConstant(1.0)
-            isExterior = fieldmodule.createFieldIsExterior()
-            isExteriorXi3_0 = fieldmodule.createFieldAnd(
-                isExterior, fieldmodule.createFieldIsOnFace(Element.FACE_TYPE_XI3_0))
-            isExteriorXi3_1 = fieldmodule.createFieldAnd(
-                isExterior, fieldmodule.createFieldIsOnFace(Element.FACE_TYPE_XI3_1))
-            mesh2d = fieldmodule.findMeshByDimension(2)
-            fieldcache = fieldmodule.createFieldcache()
-
-            volumeField = fieldmodule.createFieldMeshIntegral(one, coordinates, mesh3d)
-            volumeField.setNumbersOfPoints(4)
-            result, volume = volumeField.evaluateReal(fieldcache, 1)
-            self.assertEqual(result, RESULT_OK)
-
-            outerSurfaceAreaField = fieldmodule.createFieldMeshIntegral(isExteriorXi3_1, coordinates, mesh2d)
-            outerSurfaceAreaField.setNumbersOfPoints(4)
-            result, outerSurfaceArea = outerSurfaceAreaField.evaluateReal(fieldcache, 1)
-            self.assertEqual(result, RESULT_OK)
-
-            innerSurfaceAreaField = fieldmodule.createFieldMeshIntegral(isExteriorXi3_0, coordinates, mesh2d)
-            innerSurfaceAreaField.setNumbersOfPoints(4)
-            result, innerSurfaceArea = innerSurfaceAreaField.evaluateReal(fieldcache, 1)
-            self.assertEqual(result, RESULT_OK)
-
-            self.assertAlmostEqual(volume, 0.07381984049942056, delta=X_TOL)
-            self.assertAlmostEqual(outerSurfaceArea, 1.928821019338746, delta=X_TOL)
-            self.assertAlmostEqual(innerSurfaceArea, 0.995733838660512, delta=X_TOL)
-
-    def test_3d_tube_network_bifurcation_core(self):
-        """
-        Test bifurcation 3-D tube network with solid core is generated correctly.
-        """
-        scaffoldPackage = ScaffoldPackage(MeshType_3d_tubenetwork1, defaultParameterSetName="Bifurcation")
-        settings = scaffoldPackage.getScaffoldSettings()
-        networkLayoutScaffoldPackage = settings["Network layout"]
-        networkLayoutSettings = networkLayoutScaffoldPackage.getScaffoldSettings()
-        self.assertTrue(networkLayoutSettings["Define inner coordinates"])
-        self.assertEqual(11, len(settings))
-        self.assertEqual(8, settings["Elements count around"])
-        self.assertEqual(1, settings["Elements count through wall"])
-        self.assertEqual([0], settings["Annotation elements counts around"])
-        self.assertEqual(4.0, settings["Target element density along longest segment"])
-        self.assertFalse(settings["Use linear through wall"])
-        self.assertFalse(settings["Show trim surfaces"])
-        self.assertFalse(settings["Core"])
-        self.assertEqual(4, settings["Number of elements across core major"])
-        self.assertEqual(1, settings["Number of elements across core transition"])
-        self.assertEqual([0], settings["Annotation elements counts across major"])
-        settings["Core"] = True
-
-        context = Context("Test")
-        region = context.getDefaultRegion()
-        self.assertTrue(region.isValid())
-        scaffoldPackage.generate(region)
-
-        fieldmodule = region.getFieldmodule()
-        mesh3d = fieldmodule.findMeshByDimension(3)
-
-        self.assertEqual((8 * 4 * 3) * 2 + (4 * 4 * 3), mesh3d.getSize())
-        nodes = fieldmodule.findNodesetByFieldDomainType(Field.DOMAIN_TYPE_NODES)
-        self.assertEqual((8 * 4 * 3 + 3 * 3 + 2) * 2 +  (9 * 4 * 3 + 3 * 4), nodes.getSize())
-        coordinates = fieldmodule.findFieldByName("coordinates").castFiniteElement()
-        self.assertTrue(coordinates.isValid())
-
-        X_TOL = 1.0E-6
-
-        minimums, maximums = evaluateFieldNodesetRange(coordinates, nodes)
-        assertAlmostEqualList(self, minimums, [0.0, -0.5894427190999916, -0.10000000000000002], X_TOL)
-        assertAlmostEqualList(self, maximums, [2.044721359549996, 0.5894427190999916, 0.10000000000000002], X_TOL)
-
-        with ChangeManager(fieldmodule):
-            one = fieldmodule.createFieldConstant(1.0)
-            isExterior = fieldmodule.createFieldIsExterior()
-            isExteriorXi3_1 = fieldmodule.createFieldAnd(
-                isExterior, fieldmodule.createFieldIsOnFace(Element.FACE_TYPE_XI3_1))
-            mesh2d = fieldmodule.findMeshByDimension(2)
-            fieldcache = fieldmodule.createFieldcache()
-
-            volumeField = fieldmodule.createFieldMeshIntegral(one, coordinates, mesh3d)
-            volumeField.setNumbersOfPoints(4)
-            result, volume = volumeField.evaluateReal(fieldcache, 1)
-            self.assertEqual(result, RESULT_OK)
-
-            surfaceAreaField = fieldmodule.createFieldMeshIntegral(isExteriorXi3_1, coordinates, mesh2d)
-            surfaceAreaField.setNumbersOfPoints(4)
-            result, surfaceArea = surfaceAreaField.evaluateReal(fieldcache, 1)
-            self.assertEqual(result, RESULT_OK)
-
-            self.assertAlmostEqual(volume, 0.09946683712947964, delta=X_TOL)
-            self.assertAlmostEqual(surfaceArea, 1.928821019338746, delta=X_TOL)
-=======
->>>>>>> 5b805e68
 
             self.assertAlmostEqual(volume, 0.20985014947157313, delta=X_TOL)
             self.assertAlmostEqual(surfaceArea, 4.033518137808064, delta=X_TOL)
@@ -1057,17 +850,6 @@
         networkLayoutScaffoldPackage = settings["Network layout"]
         networkLayoutSettings = networkLayoutScaffoldPackage.getScaffoldSettings()
         self.assertTrue(networkLayoutSettings["Define inner coordinates"])
-<<<<<<< HEAD
-        self.assertEqual(11, len(settings))
-        self.assertEqual(8, settings["Elements count around"])
-        self.assertEqual(1, settings["Elements count through wall"])
-        self.assertEqual([0], settings["Annotation elements counts around"])
-        self.assertEqual(4.0, settings["Target element density along longest segment"])
-        self.assertFalse(settings["Use linear through wall"])
-        self.assertFalse(settings["Show trim surfaces"])
-        settings["Elements count through wall"] = 2
-        settings["Use linear through wall"] = True
-=======
         self.assertEqual(13, len(settings))
         self.assertEqual(8, settings["Number of elements around"])
         self.assertEqual(1, settings["Number of elements through shell"])
@@ -1077,7 +859,6 @@
         self.assertFalse(settings["Use linear through shell"])
         self.assertFalse(settings["Show trim surfaces"])
         settings["Annotation numbers of elements around"] = [10]  # requires annotation group below
->>>>>>> 5b805e68
 
         context = Context("Test")
         region = context.getDefaultRegion()
@@ -1104,25 +885,25 @@
         self.assertEqual(1, len(annotationGroups))
 
         fieldmodule = region.getFieldmodule()
-<<<<<<< HEAD
-=======
-
->>>>>>> 5b805e68
+
         mesh3d = fieldmodule.findMeshByDimension(3)
         self.assertEqual(144, mesh3d.getSize())
         nodes = fieldmodule.findNodesetByFieldDomainType(Field.DOMAIN_TYPE_NODES)
-<<<<<<< HEAD
-        self.assertEqual(8 * 3 * 12 * 3 + (2 + 3 * 3) * 8 * 3, nodes.getSize())
-        mesh2d = fieldmodule.findMeshByDimension(2)
-        self.assertEqual(32 * 12 * 5 + 24 * 12 * 2 + 12 * 8 * 2, mesh2d.getSize())
-        coordinates = fieldmodule.findFieldByName("coordinates").castFiniteElement()
-        self.assertTrue(coordinates.isValid())
+        self.assertEqual(320, nodes.getSize())
+        coordinates = fieldmodule.findFieldByName("coordinates").castFiniteElement()
+        self.assertTrue(coordinates.isValid())
+
+        # check annotation group transferred to 3D tube
+        annotationGroup = annotationGroups[0]
+        self.assertEqual("straight", annotationGroup.getName())
+        self.assertEqual("STRAIGHT:1", annotationGroup.getId())
+        self.assertEqual(80, annotationGroup.getMeshGroup(fieldmodule.findMeshByDimension(3)).getSize())
 
         X_TOL = 1.0E-6
 
         minimums, maximums = evaluateFieldNodesetRange(coordinates, nodes)
-        assertAlmostEqualList(self, minimums, [-0.5664610069377635, -0.5965021612010833, -0.5985868755975445], X_TOL)
-        assertAlmostEqualList(self, maximums, [0.5664609474985409, 0.5965021612010833, 0.5985868966530402], X_TOL)
+        assertAlmostEqualList(self, minimums, [-0.0447213595499958, -0.5894427190999916, -0.1], X_TOL)
+        assertAlmostEqualList(self, maximums, [2.044721359549996, 0.5894427190999916, 0.10000000000000002], X_TOL)
 
         with ChangeManager(fieldmodule):
             one = fieldmodule.createFieldConstant(1.0)
@@ -1149,231 +930,20 @@
             result, innerSurfaceArea = innerSurfaceAreaField.evaluateReal(fieldcache, 1)
             self.assertEqual(result, RESULT_OK)
 
-            self.assertAlmostEqual(volume, 0.07425485994940124, delta=X_TOL)
-            self.assertAlmostEqual(outerSurfaceArea, 4.045008760308934, delta=X_TOL)
-            self.assertAlmostEqual(innerSurfaceArea, 3.3328595903228115, delta=X_TOL)
-
-    def test_3d_tube_network_sphere_cube_core(self):
-        """
-        Test sphere cube 3-D tube network with solid core is generated correctly.
-        """
-        scaffoldPackage = ScaffoldPackage(MeshType_3d_tubenetwork1, defaultParameterSetName="Sphere cube")
+            self.assertAlmostEqual(volume, 0.047176020014987795, delta=X_TOL)
+            self.assertAlmostEqual(outerSurfaceArea, 2.5987990744712053, delta=X_TOL)
+            self.assertAlmostEqual(innerSurfaceArea, 2.113990124755675, delta=X_TOL)
+
+    def test_3d_tube_network_trifurcation_cross_core(self):
+        """
+        Test trifurcation cross 3-D tube network with solid core is generated correctly with
+        variable elements count around.
+        """
+        scaffoldPackage = ScaffoldPackage(MeshType_3d_tubenetwork1, defaultParameterSetName="Trifurcation cross")
         settings = scaffoldPackage.getScaffoldSettings()
         networkLayoutScaffoldPackage = settings["Network layout"]
         networkLayoutSettings = networkLayoutScaffoldPackage.getScaffoldSettings()
         self.assertTrue(networkLayoutSettings["Define inner coordinates"])
-        self.assertEqual(11, len(settings))
-        self.assertEqual(8, settings["Elements count around"])
-        self.assertEqual(1, settings["Elements count through wall"])
-        self.assertEqual([0], settings["Annotation elements counts around"])
-        self.assertEqual(4.0, settings["Target element density along longest segment"])
-        self.assertFalse(settings["Use linear through wall"])
-        self.assertFalse(settings["Show trim surfaces"])
-        self.assertFalse(settings["Core"])
-        self.assertEqual(4, settings["Number of elements across core major"])
-        self.assertEqual(1, settings["Number of elements across core transition"])
-        self.assertEqual([0], settings["Annotation elements counts across major"])
-        settings["Elements count through wall"] = 2
-        settings["Core"] = True
-
-        context = Context("Test")
-        region = context.getDefaultRegion()
-
-        # set custom inner coordinates
-        tmpRegion = region.createRegion()
-        networkLayoutScaffoldPackage.generate(tmpRegion)
-        networkMesh = networkLayoutScaffoldPackage.getConstructionObject()
-        functionOptions = {
-            "To field": {"coordinates": False, "inner coordinates": True},
-            "From field": {"coordinates": True, "inner coordinates": False},
-            "Mode": {"Scale": True, "Offset": False},
-            "D2 value": 0.8,
-            "D3 value": 0.8}
-        editGroupName = "meshEdits"
-        MeshType_1d_network_layout1.assignCoordinates(tmpRegion, networkLayoutSettings, networkMesh,
-                                                      functionOptions, editGroupName=editGroupName)
-        # put edited coordinates into scaffold package
-        sir = tmpRegion.createStreaminformationRegion()
-        srm = sir.createStreamresourceMemory()
-        sir.setResourceGroupName(srm, editGroupName)
-        sir.setResourceFieldNames(srm, ["coordinates", "inner coordinates"])
-        tmpRegion.write(sir)
-        result, meshEditsString = srm.getBuffer()
-        self.assertEqual(RESULT_OK, result)
-        networkLayoutScaffoldPackage.setMeshEdits(meshEditsString)
-
-        self.assertTrue(region.isValid())
-        scaffoldPackage.generate(region)
-
-        fieldmodule = region.getFieldmodule()
-        mesh3d = fieldmodule.findMeshByDimension(3)
-        self.assertEqual((8 * 3 + 4) * 4 * 12, mesh3d.getSize())
-        nodes = fieldmodule.findNodesetByFieldDomainType(Field.DOMAIN_TYPE_NODES)
-        self.assertEqual((3 * 3 + 8 * 3) * 3 * 12 + (11 * 3 + 3 * 4) * 8, nodes.getSize())
-        mesh2d = fieldmodule.findMeshByDimension(2)
-        self.assertEqual(4224, mesh2d.getSize())
-        coordinates = fieldmodule.findFieldByName("coordinates").castFiniteElement()
-        self.assertTrue(coordinates.isValid())
-
-        X_TOL = 1.0E-6
-
-        minimums, maximums = evaluateFieldNodesetRange(coordinates, nodes)
-        assertAlmostEqualList(self, minimums, [-0.5664610069377635, -0.5965021612010833, -0.5985868755975445], X_TOL)
-        assertAlmostEqualList(self, maximums, [0.5664609474985409, 0.5965021612010833, 0.5985868966530402], X_TOL)
-
-        with ChangeManager(fieldmodule):
-            one = fieldmodule.createFieldConstant(1.0)
-            isExterior = fieldmodule.createFieldIsExterior()
-            isExteriorXi3_1 = fieldmodule.createFieldAnd(
-                isExterior, fieldmodule.createFieldIsOnFace(Element.FACE_TYPE_XI3_1))
-            mesh2d = fieldmodule.findMeshByDimension(2)
-            fieldcache = fieldmodule.createFieldcache()
-
-            volumeField = fieldmodule.createFieldMeshIntegral(one, coordinates, mesh3d)
-            volumeField.setNumbersOfPoints(4)
-            result, volume = volumeField.evaluateReal(fieldcache, 1)
-            self.assertEqual(result, RESULT_OK)
-
-            surfaceAreaField = fieldmodule.createFieldMeshIntegral(isExteriorXi3_1, coordinates, mesh2d)
-            surfaceAreaField.setNumbersOfPoints(4)
-            result, surfaceArea = surfaceAreaField.evaluateReal(fieldcache, 1)
-            self.assertEqual(result, RESULT_OK)
-
-            self.assertAlmostEqual(volume, 0.21482044353689586, delta=X_TOL)
-            self.assertAlmostEqual(surfaceArea, 4.045008760308934, delta=X_TOL)
-
-
-    def test_3d_tube_network_trifurcation_cross(self):
-        """
-        Test trifurcation cross 3-D tube network is generated correctly with variable elements count around.
-        """
-        scaffoldPackage = ScaffoldPackage(MeshType_3d_tubenetwork1, defaultParameterSetName="Trifurcation cross")
-        settings = scaffoldPackage.getScaffoldSettings()
-        networkLayoutScaffoldPackage = settings["Network layout"]
-        networkLayoutSettings = networkLayoutScaffoldPackage.getScaffoldSettings()
-        self.assertTrue(networkLayoutSettings["Define inner coordinates"])
-        self.assertEqual(11, len(settings))
-        self.assertEqual(8, settings["Elements count around"])
-        self.assertEqual(1, settings["Elements count through wall"])
-        self.assertEqual([0], settings["Annotation elements counts around"])
-        self.assertEqual(4.0, settings["Target element density along longest segment"])
-        self.assertFalse(settings["Use linear through wall"])
-        self.assertFalse(settings["Show trim surfaces"])
-        settings["Annotation elements counts around"] = [10]  # requires annotation group below
-
-        context = Context("Test")
-        region = context.getDefaultRegion()
-
-        # add a user-defined annotation group to network layout to vary elements count around. Must generate first
-        tmpRegion = region.createRegion()
-        tmpFieldmodule = tmpRegion.getFieldmodule()
-        networkLayoutScaffoldPackage.generate(tmpRegion)
-
-        annotationGroup1 = networkLayoutScaffoldPackage.createUserAnnotationGroup(("straight", "STRAIGHT:1"))
-        group = annotationGroup1.getGroup()
-        mesh1d = tmpFieldmodule.findMeshByDimension(1)
-        meshGroup = group.createMeshGroup(mesh1d)
-        mesh_group_add_identifier_ranges(meshGroup, [[1, 1], [4, 4]])
-        self.assertEqual(2, meshGroup.getSize())
-        self.assertEqual(1, annotationGroup1.getDimension())
-        identifier_ranges_string = identifier_ranges_to_string(mesh_group_to_identifier_ranges(meshGroup))
-        self.assertEqual("1,4", identifier_ranges_string)
-        networkLayoutScaffoldPackage.updateUserAnnotationGroups()
-
-        self.assertTrue(region.isValid())
-        scaffoldPackage.generate(region)
-        annotationGroups = scaffoldPackage.getAnnotationGroups()
-        self.assertEqual(1, len(annotationGroups))
-
-        fieldmodule = region.getFieldmodule()
-        mesh3d = fieldmodule.findMeshByDimension(3)
-
-        mesh3d = fieldmodule.findMeshByDimension(3)
-        self.assertEqual(144, mesh3d.getSize())
-        nodes = fieldmodule.findNodesetByFieldDomainType(Field.DOMAIN_TYPE_NODES)
-=======
->>>>>>> 5b805e68
-        self.assertEqual(320, nodes.getSize())
-        coordinates = fieldmodule.findFieldByName("coordinates").castFiniteElement()
-        self.assertTrue(coordinates.isValid())
-
-        # check annotation group transferred to 3D tube
-        annotationGroup = annotationGroups[0]
-        self.assertEqual("straight", annotationGroup.getName())
-        self.assertEqual("STRAIGHT:1", annotationGroup.getId())
-        self.assertEqual(80, annotationGroup.getMeshGroup(fieldmodule.findMeshByDimension(3)).getSize())
-
-        X_TOL = 1.0E-6
-
-        minimums, maximums = evaluateFieldNodesetRange(coordinates, nodes)
-        assertAlmostEqualList(self, minimums, [-0.0447213595499958, -0.5894427190999916, -0.1], X_TOL)
-        assertAlmostEqualList(self, maximums, [2.044721359549996, 0.5894427190999916, 0.10000000000000002], X_TOL)
-
-        with ChangeManager(fieldmodule):
-            one = fieldmodule.createFieldConstant(1.0)
-            isExterior = fieldmodule.createFieldIsExterior()
-            isExteriorXi3_0 = fieldmodule.createFieldAnd(
-                isExterior, fieldmodule.createFieldIsOnFace(Element.FACE_TYPE_XI3_0))
-            isExteriorXi3_1 = fieldmodule.createFieldAnd(
-                isExterior, fieldmodule.createFieldIsOnFace(Element.FACE_TYPE_XI3_1))
-            mesh2d = fieldmodule.findMeshByDimension(2)
-            fieldcache = fieldmodule.createFieldcache()
-
-            volumeField = fieldmodule.createFieldMeshIntegral(one, coordinates, mesh3d)
-            volumeField.setNumbersOfPoints(4)
-            result, volume = volumeField.evaluateReal(fieldcache, 1)
-            self.assertEqual(result, RESULT_OK)
-
-            outerSurfaceAreaField = fieldmodule.createFieldMeshIntegral(isExteriorXi3_1, coordinates, mesh2d)
-            outerSurfaceAreaField.setNumbersOfPoints(4)
-            result, outerSurfaceArea = outerSurfaceAreaField.evaluateReal(fieldcache, 1)
-            self.assertEqual(result, RESULT_OK)
-
-            innerSurfaceAreaField = fieldmodule.createFieldMeshIntegral(isExteriorXi3_0, coordinates, mesh2d)
-            innerSurfaceAreaField.setNumbersOfPoints(4)
-            result, innerSurfaceArea = innerSurfaceAreaField.evaluateReal(fieldcache, 1)
-            self.assertEqual(result, RESULT_OK)
-
-<<<<<<< HEAD
-            self.assertAlmostEqual(volume, 0.10038746104304462, delta=X_TOL)
-            self.assertAlmostEqual(outerSurfaceArea, 2.59759659324524, delta=X_TOL)
-            self.assertAlmostEqual(innerSurfaceArea, 1.3635516941376224, delta=X_TOL)
-
-    def test_3d_tube_network_trifurcation_cross_core(self):
-        """
-        Test trifurcation cross 3-D tube network with solid coreis generated correctly with
-=======
-            self.assertAlmostEqual(volume, 0.047176020014987795, delta=X_TOL)
-            self.assertAlmostEqual(outerSurfaceArea, 2.5987990744712053, delta=X_TOL)
-            self.assertAlmostEqual(innerSurfaceArea, 2.113990124755675, delta=X_TOL)
-
-    def test_3d_tube_network_trifurcation_cross_core(self):
-        """
-        Test trifurcation cross 3-D tube network with solid core is generated correctly with
->>>>>>> 5b805e68
-        variable elements count around.
-        """
-        scaffoldPackage = ScaffoldPackage(MeshType_3d_tubenetwork1, defaultParameterSetName="Trifurcation cross")
-        settings = scaffoldPackage.getScaffoldSettings()
-        networkLayoutScaffoldPackage = settings["Network layout"]
-        networkLayoutSettings = networkLayoutScaffoldPackage.getScaffoldSettings()
-        self.assertTrue(networkLayoutSettings["Define inner coordinates"])
-<<<<<<< HEAD
-        self.assertEqual(11, len(settings))
-        self.assertEqual(8, settings["Elements count around"])
-        self.assertEqual(1, settings["Elements count through wall"])
-        self.assertEqual([0], settings["Annotation elements counts around"])
-        self.assertEqual(4.0, settings["Target element density along longest segment"])
-        self.assertFalse(settings["Use linear through wall"])
-        self.assertFalse(settings["Show trim surfaces"])
-        self.assertFalse(settings["Core"])
-        self.assertEqual(4, settings["Number of elements across core major"])
-        self.assertEqual(1, settings["Number of elements across core transition"])
-        self.assertEqual([0], settings["Annotation elements counts across major"])
-        settings["Core"] = True
-        settings["Annotation elements counts around"] = [12]  # requires annotation group below
-        settings["Annotation elements counts across major"] = [6]
-=======
         self.assertEqual(13, len(settings))
         self.assertEqual(8, settings["Number of elements around"])
         self.assertEqual(1, settings["Number of elements through shell"])
@@ -1389,7 +959,6 @@
         settings["Core"] = True
         settings["Annotation numbers of elements around"] = [12]  # requires annotation group below
         settings["Annotation numbers of elements across core box minor"] = [2]
->>>>>>> 5b805e68
 
         context = Context("Test")
         region = context.getDefaultRegion()
@@ -1413,11 +982,7 @@
         self.assertTrue(region.isValid())
         scaffoldPackage.generate(region)
         annotationGroups = scaffoldPackage.getAnnotationGroups()
-<<<<<<< HEAD
-        self.assertEqual(1, len(annotationGroups))
-=======
         self.assertEqual(3, len(annotationGroups))
->>>>>>> 5b805e68
 
         fieldmodule = region.getFieldmodule()
 
@@ -1429,13 +994,8 @@
         self.assertTrue(coordinates.isValid())
 
         # check annotation group transferred to 3D tube
-<<<<<<< HEAD
-        annotationGroup = annotationGroups[0]
-        self.assertEqual("straight", annotationGroup.getName())
-=======
         annotationGroup = findAnnotationGroupByName(annotationGroups, "straight")
         self.assertTrue(annotationGroup is not None)
->>>>>>> 5b805e68
         self.assertEqual("STRAIGHT:1", annotationGroup.getId())
         self.assertEqual(256, annotationGroup.getMeshGroup(fieldmodule.findMeshByDimension(3)).getSize())
 
@@ -1448,11 +1008,6 @@
         with ChangeManager(fieldmodule):
             one = fieldmodule.createFieldConstant(1.0)
             isExterior = fieldmodule.createFieldIsExterior()
-<<<<<<< HEAD
-            isExteriorXi3_1 = fieldmodule.createFieldAnd(
-                isExterior, fieldmodule.createFieldIsOnFace(Element.FACE_TYPE_XI3_1))
-=======
->>>>>>> 5b805e68
             mesh2d = fieldmodule.findMeshByDimension(2)
             fieldcache = fieldmodule.createFieldcache()
 
@@ -1461,22 +1016,13 @@
             result, volume = volumeField.evaluateReal(fieldcache, 1)
             self.assertEqual(result, RESULT_OK)
 
-<<<<<<< HEAD
-            surfaceAreaField = fieldmodule.createFieldMeshIntegral(isExteriorXi3_1, coordinates, mesh2d)
-=======
             surfaceAreaField = fieldmodule.createFieldMeshIntegral(isExterior, coordinates, mesh2d)
->>>>>>> 5b805e68
             surfaceAreaField.setNumbersOfPoints(4)
             result, surfaceArea = surfaceAreaField.evaluateReal(fieldcache, 1)
             self.assertEqual(result, RESULT_OK)
 
-<<<<<<< HEAD
-            self.assertAlmostEqual(volume, 0.1355916886131598, delta=X_TOL)
-            self.assertAlmostEqual(surfaceArea, 2.596646206538057, delta=X_TOL)
-=======
             self.assertAlmostEqual(volume, 0.1346381132294423, delta=X_TOL)
             self.assertAlmostEqual(surfaceArea, 2.7234652881096166, delta=X_TOL)
->>>>>>> 5b805e68
 
     def test_3d_box_network_bifurcation(self):
         """
@@ -1484,16 +1030,9 @@
         """
         scaffoldPackage = ScaffoldPackage(MeshType_3d_boxnetwork1, defaultParameterSetName="Bifurcation")
         settings = scaffoldPackage.getScaffoldSettings()
-<<<<<<< HEAD
-        networkLayoutScaffoldPackage = settings["Network layout"]
-        networkLayoutSettings = networkLayoutScaffoldPackage.getScaffoldSettings()
-        self.assertEqual(2, len(settings))
-        self.assertEqual(4.0, settings["Target element density along longest segment"])
-=======
         self.assertEqual(3, len(settings))
         self.assertEqual(4.0, settings["Target element density along longest segment"])
         self.assertEqual([0], settings["Annotation numbers of elements along"])
->>>>>>> 5b805e68
 
         context = Context("Test")
         region = context.getDefaultRegion()
@@ -1671,56 +1210,6 @@
 
             self.assertAlmostEqual(volume, 0.0982033864405135, delta=1.0E-6)
             self.assertAlmostEqual(surfaceArea, 1.9683574196198823, delta=1.0E-6)
-
-    def test_3d_tube_network_loop_core(self):
-        """
-        Test loop 3-D tube network with solid core is generated correctly.
-        This has one segment which loops back on itself so nodes are common at start and end.
-        """
-        scaffoldPackage = ScaffoldPackage(MeshType_3d_tubenetwork1, defaultParameterSetName="Loop")
-        settings = scaffoldPackage.getScaffoldSettings()
-        settings["Target element density along longest segment"] = 8.0
-        settings["Core"] = True
-
-        context = Context("Test")
-        region = context.getDefaultRegion()
-        scaffoldPackage.generate(region)
-
-        fieldmodule = region.getFieldmodule()
-        self.assertEqual(RESULT_OK, fieldmodule.defineAllFaces())
-        mesh3d = fieldmodule.findMeshByDimension(3)
-        self.assertEqual(160, mesh3d.getSize())
-        mesh2d = fieldmodule.findMeshByDimension(2)
-        self.assertEqual(512, mesh2d.getSize())
-        nodes = fieldmodule.findNodesetByFieldDomainType(Field.DOMAIN_TYPE_NODES)
-        self.assertEqual(200, nodes.getSize())
-        coordinates = fieldmodule.findFieldByName("coordinates").castFiniteElement()
-        self.assertTrue(coordinates.isValid())
-
-        minimums, maximums = evaluateFieldNodesetRange(coordinates, nodes)
-        assertAlmostEqualList(self, minimums, [-0.6, -0.6, -0.1], 1.0E-8)
-        assertAlmostEqualList(self, maximums, [0.6, 0.6, 0.1], 1.0E-8)
-
-        with ChangeManager(fieldmodule):
-            one = fieldmodule.createFieldConstant(1.0)
-            isExterior = fieldmodule.createFieldIsExterior()
-            isExteriorXi3_1 = fieldmodule.createFieldAnd(
-                isExterior, fieldmodule.createFieldIsOnFace(Element.FACE_TYPE_XI3_1))
-            mesh2d = fieldmodule.findMeshByDimension(2)
-            fieldcache = fieldmodule.createFieldcache()
-
-            volumeField = fieldmodule.createFieldMeshIntegral(one, coordinates, mesh3d)
-            volumeField.setNumbersOfPoints(4)
-            result, volume = volumeField.evaluateReal(fieldcache, 1)
-            self.assertEqual(result, RESULT_OK)
-            self.assertAlmostEqual(volume, 0.09823844907582693, delta=1.0E-6)
-
-            surfaceAreaField = fieldmodule.createFieldMeshIntegral(isExteriorXi3_1, coordinates, mesh2d)
-            surfaceAreaField.setNumbersOfPoints(4)
-            result, surfaceArea = surfaceAreaField.evaluateReal(fieldcache, 1)
-            self.assertEqual(result, RESULT_OK)
-            self.assertAlmostEqual(surfaceArea, 1.9689027258731782, delta=1.0E-6)
-
 
     def test_3d_tube_network_loop_two_segments(self):
         """
@@ -1796,32 +1285,18 @@
             volumeField.setNumbersOfPoints(4)
             result, volume = volumeField.evaluateReal(fieldcache, 1)
             self.assertEqual(result, RESULT_OK)
-<<<<<<< HEAD
-            self.assertAlmostEqual(volume, 0.07367803305504764, delta=1.0E-6)
-
-=======
->>>>>>> 5b805e68
             outerSurfaceAreaField = fieldmodule.createFieldMeshIntegral(isExteriorXi3_1, coordinates, mesh2d)
             outerSurfaceAreaField.setNumbersOfPoints(4)
             result, outerSurfaceArea = outerSurfaceAreaField.evaluateReal(fieldcache, 1)
             self.assertEqual(result, RESULT_OK)
-<<<<<<< HEAD
-            self.assertAlmostEqual(outerSurfaceArea, 1.9684589894847588, delta=1.0E-6)
-
-=======
->>>>>>> 5b805e68
             innerSurfaceAreaField = fieldmodule.createFieldMeshIntegral(isExteriorXi3_0, coordinates, mesh2d)
             innerSurfaceAreaField.setNumbersOfPoints(4)
             result, innerSurfaceArea = innerSurfaceAreaField.evaluateReal(fieldcache, 1)
             self.assertEqual(result, RESULT_OK)
-<<<<<<< HEAD
-            self.assertAlmostEqual(innerSurfaceArea, 0.9842289454638566, delta=1.0E-6)
-=======
 
             self.assertAlmostEqual(volume, 0.0353515741325893, delta=1.0E-6)
             self.assertAlmostEqual(outerSurfaceArea, 1.9681077595642782, delta=1.0E-6)
             self.assertAlmostEqual(innerSurfaceArea, 1.5745958498454014, delta=1.0E-6)
->>>>>>> 5b805e68
 
 
 if __name__ == "__main__":
