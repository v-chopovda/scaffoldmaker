"""
Common resource for uterus annotation terms.
"""

# convention: preferred name, preferred id, followed by any other ids and alternative names
uterus_terms = [
    ("body of uterus", "UBERON:0009853", "FMA:17739", "ILX:0730129"),
    ("broad ligament of uterus", "UBERON:0012332", "FMA:16516", "ILX:0733266"),
    ("dorsal cervix junction with vagina", "None"),
    ("dorsal top left horn", "None"),
    ("dorsal top right horn", "None"),
<<<<<<< HEAD
=======
    ("dorsal uterus", "None"),
>>>>>>> 5b805e68
    ("external cervical os", "UBERON:0013760", "FMA:76836", "ILX:0736534"),
    ("fundus of uterus", "None"),
    ("internal cervical os", "UBERON:0013759", "FMA:17747", "ILX:0729495"),
    ("junction of left round ligament with uterus", "None"),
    ("junction of right round ligament with uterus", "None"),
    ("left broad ligament of uterus", "None"),
    ("left transverse cervical ligament", "None"),
    ("left uterine horn", "UBERON:0009020"),
    ("left uterine tube", "UBERON:0001303", "FMA:18484", "ILX:0734218"),
<<<<<<< HEAD
=======
    ("left uterus", "None"),
>>>>>>> 5b805e68
    ("lumen of body of uterus", "None"),
    ("lumen of fallopian tube", "None"),
    ("lumen of left horn", "None"),
    ("lumen of left uterine tube", "None"),
    ("lumen of right horn", "None"),
    ("lumen of right uterine tube", "None"),
    ("lumen of uterine cervix", "None"),
    ("lumen of uterus", "None"),
    ("lumen of vagina", "None"),
    ("myometrium", "UBERON:0001296", "FMA:17743", "	ILX:0735601"),
    ("pubocervical ligament (TA98)", "ILX:0743760"),
    ("right broad ligament of uterus", "None"),
    ("right transverse cervical ligament", "None"),
    ("right uterine horn", "UBERON:0009022"),
    ("right uterine tube", "UBERON:0001302", "FMA:18483", "ILX:0724908"),
<<<<<<< HEAD
=======
    ("right uterus", "None"),
>>>>>>> 5b805e68
    ("serosa of body of uterus", "None"),
    ("serosa of left uterine tube", "None"),
    ("serosa of left horn", "None"),
    ("serosa of right horn", "None"),
    ("serosa of right uterine tube", "None"),
    ("serosa of uterine cervix", "None"),
    ("serosa of uterus", "UBERON:0001297"),
    ("serosa of vagina", "None"),
<<<<<<< HEAD
    ("uterine cervix", "UBERON:0000002","FMA:17740", "ILX:0724162"),
=======
    ("uterine cervix", "UBERON:0000002", "FMA:17740", "ILX:0724162"),
>>>>>>> 5b805e68
    ("uterine horn", "UBERON:000224"),
    ("uterine lumen", "UBERON:0013769"),
    ("uterine wall", "UBERON:0000459", "FMA:17560", "ILX:0735839"),
    ("uterus", "UBERON:0000995", "FMA:17558", "ILX:0726002"),
    ("vagina", "UBERON:0000996", "FMA:19949", "ILX:0736016"),
    ("vagina orifice", "UBERON:0012317", "FMA:19984", "ILX:0729556"),
    ("ventral cervix junction with vagina", "None"),
    ("ventral top left horn", "None"),
<<<<<<< HEAD
    ("ventral top right horn", "None")]
=======
    ("ventral top right horn", "None"),
    ("ventral uterus", "None")]

>>>>>>> 5b805e68

def get_uterus_term(name: str):
    """
    Find term by matching name to any identifier held for a term.
    Raise exception if name not found.
    :return: ( preferred name, preferred id )
    """
    for term in uterus_terms:
        if name in term:
            return term[0], term[1]
    raise NameError("Uterus annotation term '" + name + "' not found.")<|MERGE_RESOLUTION|>--- conflicted
+++ resolved
@@ -9,10 +9,7 @@
     ("dorsal cervix junction with vagina", "None"),
     ("dorsal top left horn", "None"),
     ("dorsal top right horn", "None"),
-<<<<<<< HEAD
-=======
     ("dorsal uterus", "None"),
->>>>>>> 5b805e68
     ("external cervical os", "UBERON:0013760", "FMA:76836", "ILX:0736534"),
     ("fundus of uterus", "None"),
     ("internal cervical os", "UBERON:0013759", "FMA:17747", "ILX:0729495"),
@@ -22,10 +19,7 @@
     ("left transverse cervical ligament", "None"),
     ("left uterine horn", "UBERON:0009020"),
     ("left uterine tube", "UBERON:0001303", "FMA:18484", "ILX:0734218"),
-<<<<<<< HEAD
-=======
     ("left uterus", "None"),
->>>>>>> 5b805e68
     ("lumen of body of uterus", "None"),
     ("lumen of fallopian tube", "None"),
     ("lumen of left horn", "None"),
@@ -41,10 +35,7 @@
     ("right transverse cervical ligament", "None"),
     ("right uterine horn", "UBERON:0009022"),
     ("right uterine tube", "UBERON:0001302", "FMA:18483", "ILX:0724908"),
-<<<<<<< HEAD
-=======
     ("right uterus", "None"),
->>>>>>> 5b805e68
     ("serosa of body of uterus", "None"),
     ("serosa of left uterine tube", "None"),
     ("serosa of left horn", "None"),
@@ -53,11 +44,7 @@
     ("serosa of uterine cervix", "None"),
     ("serosa of uterus", "UBERON:0001297"),
     ("serosa of vagina", "None"),
-<<<<<<< HEAD
-    ("uterine cervix", "UBERON:0000002","FMA:17740", "ILX:0724162"),
-=======
     ("uterine cervix", "UBERON:0000002", "FMA:17740", "ILX:0724162"),
->>>>>>> 5b805e68
     ("uterine horn", "UBERON:000224"),
     ("uterine lumen", "UBERON:0013769"),
     ("uterine wall", "UBERON:0000459", "FMA:17560", "ILX:0735839"),
@@ -66,13 +53,9 @@
     ("vagina orifice", "UBERON:0012317", "FMA:19984", "ILX:0729556"),
     ("ventral cervix junction with vagina", "None"),
     ("ventral top left horn", "None"),
-<<<<<<< HEAD
-    ("ventral top right horn", "None")]
-=======
     ("ventral top right horn", "None"),
     ("ventral uterus", "None")]
 
->>>>>>> 5b805e68
 
 def get_uterus_term(name: str):
     """
