"""
Common resource for vagus annotation terms.
"""

# convention: preferred name, preferred id, followed by any other ids and alternative names
vagus_marker_terms = [
    # anatomical landmarks
    ("level of superior border of jugular foramen on the vagus nerve", "ILX:0794617"),
    ("right level of superior border of jugular foramen on the vagus nerve", "ILX:0794618"),
    ("left level of superior border of jugular foramen on the vagus nerve", "ILX:0794619"),
    ("level of inferior border of jugular foramen on the vagus nerve", "ILX:0794620"),
    ("right level of inferior border of jugular foramen on the vagus nerve", "ILX:0794621"),
    ("left level of inferior border of jugular foramen on the vagus nerve", "ILX:0794622"),
    ("level of inferior border of cranium on the vagus nerve", "ILX:0794623"),
    ("right level of inferior border of cranium on the vagus nerve", "ILX:0794624"),
    ("left level of inferior border of cranium on the vagus nerve", "ILX:0794625"),
    ("level of C1 transverse process on the vagus nerve", "ILX:0794626"),
    ("right level of C1 transverse process on the vagus nerve", "ILX:0794627"),
    ("left level of C1 transverse process on the vagus nerve", "ILX:0794628"),
    ("level of greater horn of hyoid on the vagus nerve", "ILX:0794629"),
    ("right level of greater horn of hyoid on the vagus nerve", "ILX:0794630"),
    ("left level of greater horn of hyoid on the vagus nerve", "ILX:0794631"),
    ("level of laryngeal prominence on the vagus nerve", "ILX:0794632"),
    ("right level of laryngeal prominence on the vagus nerve", "ILX:0794633"),
    ("left level of laryngeal prominence on the vagus nerve", "ILX:0794634"),
    ("level of angle of the mandible on the vagus nerve", "ILX:0794635"),
    ("right level of angle of the mandible on the vagus nerve", "ILX:0794636"),
    ("left level of angle of the mandible on the vagus nerve", "ILX:0794637"),
    ("level of carotid bifurcation on the vagus nerve", "ILX:0794638"),
    ("right level of carotid bifurcation on the vagus nerve", "ILX:0794639"),
    ("left level of carotid bifurcation on the vagus nerve", "ILX:0794640"),
    ("level of superior border of the clavicle on the vagus nerve", "ILX:0794641"),
    ("right level of superior border of the clavicle on the vagus nerve", "ILX:0794642"),
    ("left level of superior border of the clavicle on the vagus nerve", "ILX:0794643"),
    ("level of jugular notch on the vagus nerve", "ILX:0794644"),
    ("right level of jugular notch on the vagus nerve", "ILX:0794645"),
    ("left level of jugular notch on the vagus nerve", "ILX:0794646"),
    # ("level of carina", "None"),
    # ("right level of carina", "None"),
    # ("left level of carina", "None"),
    ("level of sternal angle on the vagus nerve", "ILX:0794647"),
    ("right level of sternal angle on the vagus nerve", "ILX:0794648"),
    ("left level of sternal angle on the vagus nerve", "ILX:0794649"),
    ("level of 1 cm superior to start of esophageal plexus on the vagus nerve", "ILX:0794650"),
    ("right level of 1 cm superior to start of esophageal plexus on the vagus nerve", "ILX:0794651"),
    ("left level of 1 cm superior to start of esophageal plexus on the vagus nerve", "ILX:0794652"),
    ("level of esophageal hiatus on the vagus nerve", "ILX:0794653"),
    ("right level of esophageal hiatus on the vagus nerve", "ILX:0794654"),
    ("left level of esophageal hiatus on the vagus nerve", "ILX:0794655"),
    ("level of aortic hiatus on the vagus nerve", "ILX:0794656"),
    ("right level of aortic hiatus on the vagus nerve", "ILX:0794657"),
<<<<<<< HEAD
    ("left level of aortic hiatus on the vagus nerve", "ILX:0794658")
=======
    ("left level of aortic hiatus on the vagus nerve", "ILX:0794658"),
    # vagus built-in annotations
    ("vagus centroid", ""),
    ("vagus epineureum", ""),
    ("vagus anterior line", "")
>>>>>>> 5b805e68
]

vagus_branch_terms = [
    # branch names, based on lit.review
    # branch names with no indication of the side
    ("meningeal branch of vagus nerve", "FMA:6231"),
    ("communicating branch of vagus nerve with glossopharyngeal nerve", "FMA:6233"),
    ("auricular branch of vagus nerve", "FMA:6232"),
    ("pharyngeal branch of vagus nerve", "UBERON:0000929"),
    ("lingual branch of vagus nerve", "FMA:6235"),
    ("branch of vagus nerve to carotid body", "FMA:6237"),
    ("communicating branch of superior cervical ganglion with vagus nerve", "FMA:6901"),
    ("superior laryngeal nerve", "UBERON:0011326"),
    ("internal laryngeal nerve", "FMA:6240"),
    ("external branch of superior laryngeal nerve", "FMA:6243"),
    ("communicating branch of internal laryngeal nerve with recurrent laryngeal nerve", "FMA:53544"),
    ("communicating branch of external laryngeal nerve with superior cardiac nerve", "FMA:6708"),
    ("pulmonary branch of vagus nerve", "FMA:65515"),
    ("bronchial branch of vagus nerve", "FMA:6247"),
    ("superior cervical cardiac branch of vagus nerve", "FMA:6244"),
    ("recurrent laryngeal nerve", "UBERON:0003716"),
    ("extra-laryngeal branch of recurrent laryngeal nerve to larynx", "FMA:6710"),
    ("esophageal branch of recurrent laryngeal nerve", "FMA:6248"),
    ("tracheal branch of recurrent laryngeal nerve", "FMA:6249"),
    ("inferior laryngeal nerve", "UBERON:0003716"),  # same code as for recurrent laryngeal nerve
    ("communicating branch of recurrent laryngeal nerve with internal laryngeal nerve", "FMA:53526"),
    ("inferior cervical cardiac branch of vagus nerve", "FMA:75530"),
    ("thoracic cardiac branch of vagus nerve", "FMA:53601"),

    # right vagus branches
    ("right vagus nerve", "FMA:6219", "ILX:0789705"),
    ("right vagus X nerve trunk", "UBERON:0035021", "ILX:0730515"),
    ("right meningeal branch of right vagus nerve", "FMA:53541", "ILX:0785804"),
    ("right branch between vagus nerve and glossopharyngeal nerve", "FMA:53559", "ILX:0790506"),
    ("right auricular branch of right vagus nerve", "FMA:53534", "ILX:0785879"),
    ("communicating branch of auricular branch of right vagus nerve with right facial nerve", "FMA:53587", "ILX:0791102"),
    ("communicating branch of auricular branch of right vagus nerve with right posterior auricular nerve", "FMA:53589", "ILX:0786954"),
    ("right pharyngeal branch of right vagus nerve to pharyngeal nerve plexus", "FMA:53635", "ILX:0792814"),
    ("lingual branch of right vagus nerve", "FMA:53633", "ILX:0787083"),
    ("right pharyngeal branch of right vagus nerve to superior cervical ganglion", "ILX:0795066"),
    ("branch of right vagus nerve to carotid body", "FMA:53606", "ILX:0790433"),
    ("right branch between vagus nerve and superior cervical ganglion", "ILX:0794055"),
    ("right superior laryngeal nerve", "FMA:53530", "ILX:0787738"),
    ("right internal laryngeal nerve", "FMA:53539", "ILX:0788164"),
    ("right external laryngeal nerve", "FMA:53537", "ILX:0792879"),
    ("superior branch of right internal laryngeal nerve", "FMA:53575", "ILX:0784524"),
    ("middle branch of right internal laryngeal nerve", "None"),  # NA pending
    ("inferior branch of right internal laryngeal nerve", "FMA:53581", "ILX:0789165"),
    ("communicating branch of right internal laryngeal nerve with right recurrent laryngeal nerve", "FMA:53571", "ILX:0791006"),
    ("communicating branch of right external laryngeal nerve with right superior cardiac nerve", "FMA:53561", "ILX:0787405"),
    ("right a cervical cardiopulmonary branch of vagus nerve", "ILX:0794154"),
    ("right b cervical cardiopulmonary branch of vagus nerve", "ILX:0794155"),
    ("right pulmonary branch of vagus nerve", "FMA:6671", "ILX:0787735"),
    ("right pulmonary branch a of the vagus nerve", "ILX:0795074"),
    ("right pulmonary branch b of the vagus nerve", "ILX:0795075"),
    ("right pulmonary branch c of the vagus nerve", "ILX:0795076"),
    ("right pulmonary branch d of the vagus nerve", "ILX:0795077"),
    ("right pulmonary branch e of the vagus nerve", "ILX:0795078"),
    # === temporary branches used in the japanese dataset
    ("right a lateral pulmonary branch of vagus nerve", "ILX:0794278"),
    ("right b lateral pulmonary branch of vagus nerve", "ILX:0794279"),
    ("posterior a gastric branch of vagus nerve", "ILX:0794398"),
    ("posterior b gastric branch of vagus nerve", "ILX:0794399"),
    ("posterior c gastric branch of vagus nerve", "ILX:0794400"),
    # ===
    ("bronchial branch of right vagus nerve", "FMA:53613", "ILX:0791364"),
    ("superior cervical cardiac branch of right vagus nerve", "FMA:53598", "ILX:0786396"),
    ("right recurrent laryngeal nerve", "UBERON:0011767", "ILX:0728322"),
    ("extra laryngeal branch of right recurrent laryngeal nerve to larynx", "ILX:0795068"),
    ("branch of right recurrent laryngeal nerve to muscle of larynx", "ILX:0795084"),
    ("esophageal branch of right recurrent laryngeal nerve", "FMA:53608", "ILX:0785794"),
    ("tracheal branch of right recurrent laryngeal nerve", "FMA:53610", "ILX:0792888"),
    ("right inferior laryngeal nerve", "UBERON:0011767"),  # same code as for left recurrent laryngeal nerve
    ("external branch of right inferior laryngeal nerve", "None"),  # NA removed
    ("anterior branch of right recurrent laryngeal nerve", "ILX:0795070"),
    ("posterior branch of right recurrent laryngeal nerve", "ILX:0795072"),
    ("communicating branch of right recurrent laryngeal nerve with superior cervical ganglion", "None"),  # NA rejected
    ("communicating branch of right recurrent laryngeal nerve with right internal laryngeal nerve", "FMA:53528", "ILX:0790555"),
    ("inferior cervical cardiac branch of right recurrent laryngeal nerve", "ILX:0794235"),
    ("inferior cervical cardiac branch of right vagus nerve", "FMA:6713", "ILX:0789456"),
    ("thoracic cardiac branch of right vagus nerve", "FMA:53604", "ILX:0790057"),
    ("cardiac branch of right vagus to deep cardiac plexus", "FMA:6711", "ILX:0791784"),
    ("right branch of right vagus nerve to esophageal nerve plexus", "ILX:0794299"),

    # posterior vagus, a continuation of right vagus
    ("posterior esophageal vagus trunk", "ILX:0794858"),
    ("celiac branch of posterior vagal trunk", "FMA:6667", 'ILX:0789580'),
    ("greater posterior gastric nerve", "FMA:6689", "ILX:0788809"),
    ("pyloric branch of greater posterior gastric nerve", "FMA:6677"),

    # left vagus branches
    ("left vagus nerve", "FMA:6220", "ILX:0785628"),
    ("left vagus X nerve trunk", "UBERON:0035020"),
    ("left meningeal branch of left vagus nerve", "FMA:53542", "ILX:0736691"),
    ("left branch between vagus nerve and glossopharyngeal nerve", "FMA:53560", "ILX:0790685"),
    ("left auricular branch of left vagus nerve", "FMA:53535", "ILX:0789344"),
    ("communicating branch of auricular branch of left vagus nerve with left facial nerve", "FMA:53588", "ILX:0787673"),
    ("communicating branch of auricular branch of left vagus nerve with left posterior auricular nerve", "FMA:53590", "ILX:0786219"),
    ("left pharyngeal branch of left vagus nerve to pharyngeal nerve plexus", "FMA:53636", "ILX:0789210"),
    ("lingual branch of left vagus nerve", "FMA:53634", "ILX:0791548"),
    ("left pharyngeal branch of left vagus nerve to superior cervical ganglion", "ILX:0795067"),
    ("branch of left vagus nerve to carotid body", "FMA:53607", "ILX:0791085"),
    ("left branch between vagus nerve and superior cervical ganglion", "ILX:0794061"),
    ("left superior laryngeal nerve", "FMA:53536", "ILX:0788780"),
    ("left internal laryngeal nerve", "FMA:53540", "ILX:0791167"),
    ("left external laryngeal nerve", "FMA:53538", "ILX:0789760"),
    ("superior branch of left internal laryngeal nerve", "FMA:53576", "ILX:0785786"),
    ("middle branch of left internal laryngeal nerve", "None"),  # NA pending
    ("inferior branch of left internal laryngeal nerve", "FMA:53582", "ILX:0785467"),
    ("communicating branch of left internal laryngeal nerve with left recurrent laryngeal nerve", "FMA:53572", "ILX:0789900"),
    ("communicating branch of left external laryngeal nerve with left superior cardiac nerve", "FMA:53562", "ILX:0787107"),
    ("left a cervical cardiopulmonary branch of vagus nerve", "ILX:0794160"),
    ("left b cervical cardiopulmonary branch of vagus nerve", "ILX:0794161"),
    ("pulmonary branch of left vagus nerve", "FMA:6679", "ILX:0792971"),
    ("left pulmonary branch a of the vagus nerve", "ILX:0795079"),
    ("left pulmonary branch b of the vagus nerve", "ILX:0795080"),
    ("left pulmonary branch c of the vagus nerve", "ILX:0795081"),
    ("left pulmonary branch d of the vagus nerve", "ILX:0795082"),
    ("left pulmonary branch e of the vagus nerve", "ILX:0795083"),
    # === temporary branches used in the japanese dataset
    ("left a medial pulmonary branch of vagus nerve", "ILX:0794266"),
    ("left b medial pulmonary branch of vagus nerve", "ILX:0794267"),
    # ===
    ("bronchial branch of left vagus nerve", "FMA:53558", "ILX:0791685"),
    ("superior cervical cardiac branch of left vagus nerve", "FMA:53599", "ILX:0791998"),
    ("left recurrent laryngeal nerve", "UBERON:0011766", "ILX:0724431"),
    ("extra laryngeal branch of left recurrent laryngeal nerve to larynx", "ILX:0795069"),
    ("branch of left recurrent laryngeal nerve to muscle of larynx", "ILX:0795085"),
    ("esophageal branch of left recurrent laryngeal nerve", "FMA:53609", "ILX:0791513"),
    ("tracheal branch of left recurrent laryngeal nerve", "FMA:53611", "ILX:0785091"),
    ("left inferior laryngeal nerve", "UBERON:0011766"),
    ("external branch of left inferior laryngeal nerve", "None"),  # NA removed
    ("anterior branch of left recurrent laryngeal nerve", "ILX:0795071"),
    ("posterior branch of left recurrent laryngeal nerve", "ILX:0795073"),
    ("communicating branch of left recurrent laryngeal nerve with superior cervical ganglion", "None"),  # NA rejected
    ("communicating branch of left recurrent laryngeal nerve with left internal laryngeal nerve", "FMA:53529", "ILX:0790440"),
    ("inferior cervical cardiac branch of left recurrent laryngeal nerve", "ILX:0794244"),
    ("inferior cervical cardiac branch of left vagus nerve", "FMA:6714", "ILX:0786047"),
    ("thoracic cardiac branch of left vagus nerve", "FMA:53605", "ILX:0791489"),
    ("cardiac branch of left vagus to deep cardiac plexus", "ILX:0795087"),
    ("left branch of left vagus nerve to esophageal nerve plexus", "ILX:0794310"),

    # anterior vagus, a continuation of left vagus
    ("anterior esophageal vagus trunk", "ILX:0794854"),
    ("hepatic branch of anterior vagal trunk", "FMA:6666", "ILX:0784595"),
    ("greater anterior gastric nerve", "FMA:6684", "ILX:0793831"),
    ("branch of greater anterior gastric nerve to coeliac nerve plexus", "FMA:53675"),

]


def get_vagus_branch_term(name, vagus_terms):
    """
    Find term by matching name to any identifier held for a term.
<<<<<<< HEAD
    :return ( preferred name, preferred id )
=======
    return: ( preferred name, preferred id )
>>>>>>> 5b805e68
    """
    for term in vagus_terms:
        if name in term:
            return term[0], term[1]
    return name, ""


def get_vagus_marker_term(name: str):
    """
    Find term by matching name to any identifier held for a term.
    Raise exception if name not found.
<<<<<<< HEAD
    :return ( preferred name, preferred id )
=======
    return: ( preferred name, preferred id )
>>>>>>> 5b805e68
    """
    for term in vagus_marker_terms:
        if name in term:
            return term[0], term[1]
    raise NameError("Vagus annotation term '" + name + "' not found.")


def marker_name_in_terms(name: str):
    """
<<<<<<< HEAD
    Check if term exists
=======
    Check if term exists in approved marker terms
>>>>>>> 5b805e68
    """
    for term in vagus_marker_terms:
        if name in term:
            return True
    return False


<<<<<<< HEAD

=======
>>>>>>> 5b805e68
<|MERGE_RESOLUTION|>--- conflicted
+++ resolved
@@ -49,15 +49,11 @@
     ("left level of esophageal hiatus on the vagus nerve", "ILX:0794655"),
     ("level of aortic hiatus on the vagus nerve", "ILX:0794656"),
     ("right level of aortic hiatus on the vagus nerve", "ILX:0794657"),
-<<<<<<< HEAD
-    ("left level of aortic hiatus on the vagus nerve", "ILX:0794658")
-=======
     ("left level of aortic hiatus on the vagus nerve", "ILX:0794658"),
     # vagus built-in annotations
     ("vagus centroid", ""),
     ("vagus epineureum", ""),
     ("vagus anterior line", "")
->>>>>>> 5b805e68
 ]
 
 vagus_branch_terms = [
@@ -212,11 +208,7 @@
 def get_vagus_branch_term(name, vagus_terms):
     """
     Find term by matching name to any identifier held for a term.
-<<<<<<< HEAD
-    :return ( preferred name, preferred id )
-=======
     return: ( preferred name, preferred id )
->>>>>>> 5b805e68
     """
     for term in vagus_terms:
         if name in term:
@@ -228,11 +220,7 @@
     """
     Find term by matching name to any identifier held for a term.
     Raise exception if name not found.
-<<<<<<< HEAD
-    :return ( preferred name, preferred id )
-=======
     return: ( preferred name, preferred id )
->>>>>>> 5b805e68
     """
     for term in vagus_marker_terms:
         if name in term:
@@ -242,11 +230,7 @@
 
 def marker_name_in_terms(name: str):
     """
-<<<<<<< HEAD
-    Check if term exists
-=======
     Check if term exists in approved marker terms
->>>>>>> 5b805e68
     """
     for term in vagus_marker_terms:
         if name in term:
@@ -254,7 +238,3 @@
     return False
 
 
-<<<<<<< HEAD
-
-=======
->>>>>>> 5b805e68
