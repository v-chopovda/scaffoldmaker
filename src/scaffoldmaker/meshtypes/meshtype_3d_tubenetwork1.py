--- conflicted
+++ resolved
@@ -5,88 +5,10 @@
 from scaffoldmaker.meshtypes.scaffold_base import Scaffold_base
 from scaffoldmaker.scaffoldpackage import ScaffoldPackage
 from scaffoldmaker.utils.tubenetworkmesh import TubeNetworkMeshBuilder, TubeNetworkMeshGenerateData
-<<<<<<< HEAD
-
-
-def calculateElementsCountAcrossMinor(cls, options):
-    # Calculate elementsCountAcrosMinor
-    elementsCountAcrossMinor = int(((options["Elements count around"] - 4) / 4 -
-                                    (options['Number of elements across core major'] / 2)) * 2 + 6)
-
-    return elementsCountAcrossMinor
-
-def setParametersToDefault(cls, options):
-    options["Elements count around"] = 8
-    options["Number of elements across core major"] = 4
-    options["Number of elements across core transition"] = 1
-
-    return options
-
-def checkCoreParameters(cls, options, dependentChanges=False):
-    # Check elements count around are ok
-    if options["Elements count around"] < 8:
-        dependentChanges = True
-        options = setParametersToDefault(cls, options)
-    if options["Elements count around"] % 4:
-        options["Elements count around"] += 4 - options["Elements count around"] % 4
-
-    # Check elements count across major are ok
-    if options['Number of elements across core major'] < 4:
-        options['Number of elements across core major'] = 4
-    if options['Number of elements across core major'] % 2:
-        options['Number of elements across core major'] += 1
-
-    # Check elements count across transition
-    if options['Number of elements across core transition'] < 1:
-        options['Number of elements across core transition'] = 1
-
-    # Calculate elementsCountAcrossMinor based on the current set of elementsCountAround and elementsCountAcrossMajor
-    elementsCountAcrossMinor = calculateElementsCountAcrossMinor(cls, options)
-
-    # Rcrit check
-    Rcrit = max(
-        min(options['Number of elements across core major'] - 4, elementsCountAcrossMinor - 4) // 2 + 1, 0)
-    if Rcrit < options['Number of elements across core transition']:
-        dependentChanges = True
-        options['Number of elements across core transition'] = Rcrit
-
-    # Number of elements around sanity check
-    eM = options["Number of elements across core major"]
-    em = elementsCountAcrossMinor
-    eC = (eM - 1) * (em - 1) - ((eM - 3) * (em - 3))
-    if options["Elements count around"] != eC:
-        dependentChanges = True
-        # Reset parameter values
-        setParametersToDefault(cls, options)
-
-    annotationElementsCountsAround = options["Annotation elements counts around"]
-    if len(annotationElementsCountsAround) == 0:
-        options["Annotation elements count around"] = [0]
-    else:
-        for i in range(len(annotationElementsCountsAround)):
-            if annotationElementsCountsAround[i] <= 0:
-                annotationElementsCountsAround[i] = 0
-            elif annotationElementsCountsAround[i] < 4:
-                annotationElementsCountsAround[i] = 4
-
-    if options["Use linear through wall"]:
-        dependentChanges = True
-        options["Use linear through wall"] = False
-
-    return options, dependentChanges
-=======
->>>>>>> 5b805e68
 
 
 class MeshType_3d_tubenetwork1(Scaffold_base):
     """
-<<<<<<< HEAD
-    Generates a 3-D hermite tube network, with linear or cubic basis through wall.
-    Number of elements generated are primarily controlled by "elements count around" and "elements count across major".
-    The elements count around parameter determines the number of elements around a circular rim.
-    The elements count across major determines the number of elements across the major axis of an ellipse (y-axis in the scaffold).
-    The number of elements across minor axis (z-axis) is calculated internally based on the two elements count parameters.
-=======
     Generates a 3-D hermite tube network from a network layout description, with linear or cubic basis through the
     shell wall, optionally with a solid core. The number of elements generated are primarily controlled by the
     "Number of elements around" and "Number of elements across core box minor" settings.
@@ -98,7 +20,6 @@
     plus it is planned to eventually use an odd number to specify a half phase difference in starting node
     even without a core, as that is required to work with odd minor numbers in the core, once supported.
     There are any number of transition elements between the box and the shell forming further concentric rim elements.
->>>>>>> 5b805e68
     """
 
     @classmethod
@@ -118,14 +39,6 @@
             "Number of elements around": 8,
             "Annotation numbers of elements around": [0],
             "Target element density along longest segment": 4.0,
-<<<<<<< HEAD
-            "Use linear through wall": False,
-            "Show trim surfaces": False,
-            "Core": False,
-            'Number of elements across core major': 4,
-            'Number of elements across core transition': 1,
-            "Annotation elements counts across major": [0]
-=======
             "Annotation numbers of elements along": [0],
             "Number of elements through shell": 1,
             "Use linear through shell": False,
@@ -135,7 +48,6 @@
             "Number of elements across core box minor": 2,
             "Number of elements across core transition": 1,
             "Annotation numbers of elements across core box minor": [0]
->>>>>>> 5b805e68
         }
         if parameterSetName in ["Loop", "Snake", "Vase"]:
             options["Target element density along longest segment"] = 12.0
@@ -148,14 +60,6 @@
             "Number of elements around",
             "Annotation numbers of elements around",
             "Target element density along longest segment",
-<<<<<<< HEAD
-            "Use linear through wall",
-            "Show trim surfaces",
-            "Core",
-            'Number of elements across core major',
-            'Number of elements across core transition',
-            "Annotation elements counts across major"
-=======
             "Annotation numbers of elements along",
             "Number of elements through shell",
             "Use linear through shell",
@@ -165,7 +69,6 @@
             "Number of elements across core box minor",
             "Number of elements across core transition",
             "Annotation numbers of elements across core box minor"
->>>>>>> 5b805e68
         ]
 
     @classmethod
@@ -205,32 +108,6 @@
             options["Network layout"] = cls.getOptionScaffoldPackage("Network layout", MeshType_1d_network_layout1)
         dependentChanges = False
 
-<<<<<<< HEAD
-        # Parameters specific to the core
-        if options["Core"] == True:
-            options, dependentChanges = checkCoreParameters(cls, options, dependentChanges)
-
-        # When core option is false
-        else:
-            if options["Elements count around"] < 4:
-                options["Elements count around"] = 4
-            annotationElementsCountsAround = options["Annotation elements counts around"]
-            if len(annotationElementsCountsAround) == 0:
-                options["Annotation elements count around"] = [0]
-            else:
-                for i in range(len(annotationElementsCountsAround)):
-                    if annotationElementsCountsAround[i] <= 0:
-                        annotationElementsCountsAround[i] = 0
-                    elif annotationElementsCountsAround[i] < 4:
-                        annotationElementsCountsAround[i] = 4
-
-        # Common parameters
-        if options["Elements count through wall"] < 1:
-            options["Elements count through wall"] = 1
-
-        if options["Target element density along longest segment"] < 1.0:
-            options["Target element density along longest segment"] = 1.0
-=======
         if options["Core"] == True:
             if options["Number of elements around"] < 8:
                 options["Number of elements around"] = 8
@@ -321,7 +198,6 @@
                     annotationAlongCounts[i] = 0
                 elif annotationAlongCounts[i] < 1:
                     annotationAlongCounts[i] = 1
->>>>>>> 5b805e68
 
         return dependentChanges
 
@@ -336,30 +212,11 @@
         layoutRegion = region.createRegion()
         networkLayout = options["Network layout"]
         networkLayout.generate(layoutRegion)  # ask scaffold to generate to get user-edited parameters
-<<<<<<< HEAD
-        layoutAnnotationGroups = networkLayout.getAnnotationGroups()
-=======
->>>>>>> 5b805e68
         networkMesh = networkLayout.getConstructionObject()
 
         tubeNetworkMeshBuilder = TubeNetworkMeshBuilder(
             networkMesh,
             targetElementDensityAlongLongestSegment=options["Target element density along longest segment"],
-<<<<<<< HEAD
-            defaultElementsCountAround=options["Elements count around"],
-            elementsCountThroughWall=options["Elements count through wall"],
-            layoutAnnotationGroups=layoutAnnotationGroups,
-            annotationElementsCountsAround=options["Annotation elements counts around"],
-            defaultElementsCountAcrossMajor=options['Number of elements across core major'],
-            elementsCountTransition=options['Number of elements across core transition'],
-            annotationElementsCountsAcrossMajor=options["Annotation elements counts across major"],
-            isCore=options["Core"])
-
-        tubeNetworkMeshBuilder.build()
-        generateData = TubeNetworkMeshGenerateData(
-            region, 3,
-            isLinearThroughWall=options["Use linear through wall"],
-=======
             layoutAnnotationGroups=networkLayout.getAnnotationGroups(),
             annotationElementsCountsAlong=options["Annotation numbers of elements along"],
             defaultElementsCountAround=options["Number of elements around"],
@@ -374,7 +231,6 @@
         generateData = TubeNetworkMeshGenerateData(
             region, 3,
             isLinearThroughShell=options["Use linear through shell"],
->>>>>>> 5b805e68
             isShowTrimSurfaces=options["Show trim surfaces"])
         tubeNetworkMeshBuilder.generateMesh(generateData)
         annotationGroups = generateData.getAnnotationGroups()
