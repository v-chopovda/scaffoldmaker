--- conflicted
+++ resolved
@@ -534,12 +534,8 @@
         esophagusGroup = getAnnotationGroupForTerm(annotationGroups, get_esophagus_term("esophagus"))
         is_exterior = fm.createFieldIsExterior()
         is_exterior_face_xi3_1 = fm.createFieldAnd(is_exterior, fm.createFieldIsOnFace(Element.FACE_TYPE_XI3_1))
-<<<<<<< HEAD
+        is_exterior_face_xi3_0 = fm.createFieldAnd(is_exterior, fm.createFieldIsOnFace(Element.FACE_TYPE_XI3_0))
         is_esophagus = esophagusGroup.getGroup()
-=======
-        is_exterior_face_xi3_0 = fm.createFieldAnd(is_exterior, fm.createFieldIsOnFace(Element.FACE_TYPE_XI3_0))
-        is_esophagus = esophagusGroup.getFieldElementGroup(mesh2d)
->>>>>>> b3e94d2f
         is_serosa = fm.createFieldAnd(is_esophagus, is_exterior_face_xi3_1)
         serosa = findOrCreateAnnotationGroupForTerm(annotationGroups, region, get_esophagus_term("serosa of esophagus"))
         serosa.getMeshGroup(mesh2d).addElementsConditional(is_serosa)
