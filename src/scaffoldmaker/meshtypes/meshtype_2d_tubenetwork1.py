"""
Generates a 2-D Hermite bifurcating tube network.
"""
from scaffoldmaker.meshtypes.meshtype_1d_network_layout1 import MeshType_1d_network_layout1
from scaffoldmaker.meshtypes.scaffold_base import Scaffold_base
from scaffoldmaker.scaffoldpackage import ScaffoldPackage
from scaffoldmaker.utils.tubenetworkmesh import TubeNetworkMeshBuilder, TubeNetworkMeshGenerateData


class MeshType_2d_tubenetwork1(Scaffold_base):
    """
    Generates a 2-D hermite tube network.
    """

    @classmethod
    def getName(cls):
        return "2D Tube Network 1"

    @classmethod
    def getParameterSetNames(cls):
        return MeshType_1d_network_layout1.getParameterSetNames()

    @classmethod
    def getDefaultOptions(cls, parameterSetName="Default"):
        options = {
            "Network layout": ScaffoldPackage(MeshType_1d_network_layout1, defaultParameterSetName=parameterSetName),
            "Number of elements around": 8,
            "Annotation numbers of elements around": [0],
            "Target element density along longest segment": 4.0,
<<<<<<< HEAD
=======
            "Annotation numbers of elements along": [0],
>>>>>>> 5b805e68
            "Show trim surfaces": False
        }
        if parameterSetName in ["Loop", "Snake", "Vase"]:
            options["Target element density along longest segment"] = 12.0
        return options

    @classmethod
    def getOrderedOptionNames(cls):
        return [
            "Network layout",
            "Number of elements around",
            "Annotation numbers of elements around",
            "Target element density along longest segment",
<<<<<<< HEAD
=======
            "Annotation numbers of elements along",
>>>>>>> 5b805e68
            "Show trim surfaces"
        ]

    @classmethod
    def getOptionValidScaffoldTypes(cls, optionName):
        if optionName == "Network layout":
            return [MeshType_1d_network_layout1]
        return []

    @classmethod
    def getOptionScaffoldTypeParameterSetNames(cls, optionName, scaffoldType):
        assert scaffoldType in cls.getOptionValidScaffoldTypes(optionName), \
            cls.__name__ + ".getOptionScaffoldTypeParameterSetNames.  " + \
            "Invalid option \"" + optionName + "\" scaffold type " + scaffoldType.getName()
        return scaffoldType.getParameterSetNames()  # use the defaults from the network layout scaffold

    @classmethod
    def getOptionScaffoldPackage(cls, optionName, scaffoldType, parameterSetName=None):
        """
        :param parameterSetName:  Name of valid parameter set for option Scaffold, or None for default.
        :return: ScaffoldPackage.
        """
        if parameterSetName:
            assert parameterSetName in cls.getOptionScaffoldTypeParameterSetNames(optionName, scaffoldType), \
                "Invalid parameter set " + str(parameterSetName) + " for scaffold " + str(scaffoldType.getName()) + \
                " in option " + str(optionName) + " of scaffold " + cls.getName()
        if optionName == "Network layout":
            if not parameterSetName:
                parameterSetName = "Default"
            return ScaffoldPackage(scaffoldType, defaultParameterSetName=parameterSetName)
        assert False, cls.__name__ + ".getOptionScaffoldPackage:  Option " + optionName + " is not a scaffold"

    @classmethod
    def checkOptions(cls, options):
        if not options["Network layout"].getScaffoldType() in cls.getOptionValidScaffoldTypes("Network layout"):
            options["Network layout"] = cls.getOptionScaffoldPackage("Network layout", MeshType_1d_network_layout1)
        dependentChanges = False
        if options["Number of elements around"] < 4:
            options["Number of elements around"] = 4
        annotationElementsCountsAround = options["Annotation numbers of elements around"]
        if len(annotationElementsCountsAround) == 0:
            options["Annotation numbers of elements around"] = [0]
        else:
            for i in range(len(annotationElementsCountsAround)):
                if annotationElementsCountsAround[i] <= 0:
                    annotationElementsCountsAround[i] = 0
                elif annotationElementsCountsAround[i] < 4:
                    annotationElementsCountsAround[i] = 4
        if options["Target element density along longest segment"] < 1.0:
            options["Target element density along longest segment"] = 1.0
        annotationAlongCounts = options["Annotation numbers of elements along"]
        if len(annotationAlongCounts) == 0:
            options["Annotation numbers of elements along"] = [0]
        else:
            for i in range(len(annotationAlongCounts)):
                if annotationAlongCounts[i] <= 0:
                    annotationAlongCounts[i] = 0
                elif annotationAlongCounts[i] < 1:
                    annotationAlongCounts[i] = 1
        return dependentChanges

    @classmethod
    def generateBaseMesh(cls, region, options):
        """
        Generate the base bicubic hermite mesh. See also generateMesh().
        :param region: Zinc region to define model in. Must be empty.
        :param options: Dict containing options. See getDefaultOptions().
        :return: list of AnnotationGroup, None
        """
        layoutRegion = region.createRegion()
        networkLayout = options["Network layout"]
        networkLayout.generate(layoutRegion)  # ask scaffold to generate to get user-edited parameters
        networkMesh = networkLayout.getConstructionObject()

        tubeNetworkMeshBuilder = TubeNetworkMeshBuilder(
            networkMesh,
            targetElementDensityAlongLongestSegment=options["Target element density along longest segment"],
<<<<<<< HEAD
            defaultElementsCountAround=options["Elements count around"],
            elementsCountThroughWall=1,
            layoutAnnotationGroups=networkLayout.getAnnotationGroups(),
            annotationElementsCountsAround=options["Annotation elements counts around"])
        tubeNetworkMeshBuilder.build()
        generateData = TubeNetworkMeshGenerateData(
            region, 2,
            isLinearThroughWall=True,
=======
            layoutAnnotationGroups=networkLayout.getAnnotationGroups(),
            annotationElementsCountsAlong=options["Annotation numbers of elements along"],
            defaultElementsCountAround=options["Number of elements around"],
            annotationElementsCountsAround=options["Annotation numbers of elements around"],
            elementsCountThroughShell=1)
        tubeNetworkMeshBuilder.build()
        generateData = TubeNetworkMeshGenerateData(
            region, 2,
            isLinearThroughShell=True,
>>>>>>> 5b805e68
            isShowTrimSurfaces=options["Show trim surfaces"])
        tubeNetworkMeshBuilder.generateMesh(generateData)
        annotationGroups = generateData.getAnnotationGroups()

        return annotationGroups, None<|MERGE_RESOLUTION|>--- conflicted
+++ resolved
@@ -27,10 +27,7 @@
             "Number of elements around": 8,
             "Annotation numbers of elements around": [0],
             "Target element density along longest segment": 4.0,
-<<<<<<< HEAD
-=======
             "Annotation numbers of elements along": [0],
->>>>>>> 5b805e68
             "Show trim surfaces": False
         }
         if parameterSetName in ["Loop", "Snake", "Vase"]:
@@ -44,10 +41,7 @@
             "Number of elements around",
             "Annotation numbers of elements around",
             "Target element density along longest segment",
-<<<<<<< HEAD
-=======
             "Annotation numbers of elements along",
->>>>>>> 5b805e68
             "Show trim surfaces"
         ]
 
@@ -125,16 +119,6 @@
         tubeNetworkMeshBuilder = TubeNetworkMeshBuilder(
             networkMesh,
             targetElementDensityAlongLongestSegment=options["Target element density along longest segment"],
-<<<<<<< HEAD
-            defaultElementsCountAround=options["Elements count around"],
-            elementsCountThroughWall=1,
-            layoutAnnotationGroups=networkLayout.getAnnotationGroups(),
-            annotationElementsCountsAround=options["Annotation elements counts around"])
-        tubeNetworkMeshBuilder.build()
-        generateData = TubeNetworkMeshGenerateData(
-            region, 2,
-            isLinearThroughWall=True,
-=======
             layoutAnnotationGroups=networkLayout.getAnnotationGroups(),
             annotationElementsCountsAlong=options["Annotation numbers of elements along"],
             defaultElementsCountAround=options["Number of elements around"],
@@ -144,7 +128,6 @@
         generateData = TubeNetworkMeshGenerateData(
             region, 2,
             isLinearThroughShell=True,
->>>>>>> 5b805e68
             isShowTrimSurfaces=options["Show trim surfaces"])
         tubeNetworkMeshBuilder.generateMesh(generateData)
         annotationGroups = generateData.getAnnotationGroups()
