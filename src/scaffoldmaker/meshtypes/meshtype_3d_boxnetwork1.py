--- conflicted
+++ resolved
@@ -24,12 +24,8 @@
     def getDefaultOptions(cls, parameterSetName="Default"):
         options = {
             "Network layout": ScaffoldPackage(MeshType_1d_network_layout1, defaultParameterSetName=parameterSetName),
-<<<<<<< HEAD
-            "Target element density along longest segment": 4.0
-=======
             "Target element density along longest segment": 4.0,
             "Annotation numbers of elements along": [0]
->>>>>>> 5b805e68
         }
         return options
 
@@ -37,12 +33,8 @@
     def getOrderedOptionNames(cls):
         return [
             "Network layout",
-<<<<<<< HEAD
-            "Target element density along longest segment"
-=======
             "Target element density along longest segment",
             "Annotation numbers of elements along"
->>>>>>> 5b805e68
         ]
 
     @classmethod
@@ -102,10 +94,7 @@
         """
         networkLayout = options["Network layout"]
         targetElementDensityAlongLongestSegment = options["Target element density along longest segment"]
-<<<<<<< HEAD
-=======
         annotationElementsCountsAlong = options["Annotation numbers of elements along"]
->>>>>>> 5b805e68
 
         layoutRegion = region.createRegion()
         networkLayout.generate(layoutRegion)  # ask scaffold to generate to get user-edited parameters
@@ -113,11 +102,7 @@
         networkMesh = networkLayout.getConstructionObject()
 
         boxNetworkMeshBuilder = BoxNetworkMeshBuilder(
-<<<<<<< HEAD
-            networkMesh, targetElementDensityAlongLongestSegment, layoutAnnotationGroups)
-=======
             networkMesh, targetElementDensityAlongLongestSegment, layoutAnnotationGroups, annotationElementsCountsAlong)
->>>>>>> 5b805e68
         boxNetworkMeshBuilder.build()
         generateData = BoxNetworkMeshGenerateData(region)
         boxNetworkMeshBuilder.generateMesh(generateData)
