--- conflicted
+++ resolved
@@ -8,11 +8,8 @@
 from scaffoldmaker.meshtypes.meshtype_2d_tube1 import MeshType_2d_tube1
 from scaffoldmaker.meshtypes.meshtype_3d_box1 import MeshType_3d_box1
 from scaffoldmaker.meshtypes.meshtype_3d_boxhole1 import MeshType_3d_boxhole1
-<<<<<<< HEAD
+from scaffoldmaker.meshtypes.meshtype_3d_centrallinetube1 import MeshType_3d_centrallinetube1
 from scaffoldmaker.meshtypes.meshtype_3d_heart1 import MeshType_3d_heart1
-=======
-from scaffoldmaker.meshtypes.meshtype_3d_centrallinetube1 import MeshType_3d_centrallinetube1
->>>>>>> bbfde9b9
 from scaffoldmaker.meshtypes.meshtype_3d_heart2 import MeshType_3d_heart2
 from scaffoldmaker.meshtypes.meshtype_3d_heartatria1 import MeshType_3d_heartatria1
 from scaffoldmaker.meshtypes.meshtype_3d_heartatria2 import MeshType_3d_heartatria2
@@ -38,11 +35,8 @@
             MeshType_2d_tube1,
             MeshType_3d_box1,
             MeshType_3d_boxhole1,
-<<<<<<< HEAD
+            MeshType_3d_centrallinetube1,
             MeshType_3d_heart1,
-=======
-            MeshType_3d_centrallinetube1,
->>>>>>> bbfde9b9
             MeshType_3d_heart2,
             MeshType_3d_heartatria1,
             MeshType_3d_heartatria2,
